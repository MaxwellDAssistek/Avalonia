<Window xmlns="https://github.com/avaloniaui"
        Title="Avalonia Render Test"
<<<<<<< HEAD
        xmlns:pages="clr-namespace:RenderTest.Pages;assembly=RenderTest" MinWidth="900" MinHeight="600"
        >
=======
        xmlns:pages="clr-namespace:RenderTest.Pages">
>>>>>>> 73b9c402
  <DockPanel>
    <Menu DockPanel.Dock="Top">
      <MenuItem Header="Rendering">
        <MenuItem Header="Draw Dirty Rects" Command="{Binding ToggleDrawDirtyRects}">
          <MenuItem.Icon>
            <CheckBox BorderThickness="0" 
                      IsHitTestVisible="False"
                      IsChecked="{Binding DrawDirtyRects}"/>
          </MenuItem.Icon>
        </MenuItem>
        <MenuItem Header="Draw FPS" Command="{Binding ToggleDrawFps}">
          <MenuItem.Icon>
            <CheckBox BorderThickness="0"
                      IsHitTestVisible="False"
                      IsChecked="{Binding DrawFps}"/>
          </MenuItem.Icon>
        </MenuItem>
      </MenuItem>
    </Menu>
    
    <TabControl Classes="sidebar">
      <TabControl.PageTransition>
        <CrossFade Duration="0.25"/>
      </TabControl.PageTransition>
      <TabItem Header="Animations"><pages:AnimationsPage/></TabItem>
      <TabItem Header="Clipping"><pages:ClippingPage/></TabItem>
      <TabItem Header="Drawing"><pages:DrawingPage/></TabItem>
    </TabControl>
  </DockPanel>
</Window><|MERGE_RESOLUTION|>--- conflicted
+++ resolved
@@ -1,11 +1,6 @@
 <Window xmlns="https://github.com/avaloniaui"
         Title="Avalonia Render Test"
-<<<<<<< HEAD
-        xmlns:pages="clr-namespace:RenderTest.Pages;assembly=RenderTest" MinWidth="900" MinHeight="600"
-        >
-=======
-        xmlns:pages="clr-namespace:RenderTest.Pages">
->>>>>>> 73b9c402
+        xmlns:pages="clr-namespace:RenderTest.Pages;assembly=RenderTest" MinWidth="900" MinHeight="600">
   <DockPanel>
     <Menu DockPanel.Dock="Top">
       <MenuItem Header="Rendering">
