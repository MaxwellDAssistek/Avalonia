--- conflicted
+++ resolved
@@ -6,11 +6,6 @@
 using System.Threading.Tasks;
 using Avalonia;
 using Avalonia.Controls;
-<<<<<<< HEAD
-=======
-using Avalonia.Dialogs;
-using Avalonia.Dialogs.Internal;
->>>>>>> 95af64a8
 using Avalonia.Skia;
 using Avalonia.ReactiveUI;
 
@@ -30,7 +25,6 @@
             {
                 Filters = new List<FileDialogFilter>
                 {
-<<<<<<< HEAD
                     Thread.Sleep(100);
                     if (Debugger.IsAttached)
                         break;
@@ -45,25 +39,12 @@
             }
             else
                 return builder.StartWithClassicDesktopLifetime(args);
-=======
-                    new FileDialogFilter {Name = "All files", Extensions = {"*"}},
-                    new FileDialogFilter {Name = "Image files", Extensions = {"jpg", "png", "gif"}}
-                },
-                Directory = Environment.GetFolderPath(Environment.SpecialFolder.Desktop),
-                Title = "My dialog",
-                InitialFileName = "config.local.json",
-                AllowMultiple = true
-            }.ShowAsync(window).ContinueWith(_ => { window.Close(); }, TaskContinuationOptions.ExecuteSynchronously);
-
-            b.Instance.Run(window);
->>>>>>> 95af64a8
         }
         
         /// <summary>
         /// This method is needed for IDE previewer infrastructure
         /// </summary>
         public static AppBuilder BuildAvaloniaApp()
-<<<<<<< HEAD
             => AppBuilder.Configure<App>()
                 .UsePlatformDetect()
                 .With(new X11PlatformOptions {EnableMultiTouch = true})
@@ -74,9 +55,6 @@
                 })
                 .UseSkia()
                 .UseReactiveUI();
-=======
-            => AppBuilder.Configure<App>().UsePlatformDetect().UseSkia().UseReactiveUI().UseManagedSystemDialogs();
->>>>>>> 95af64a8
 
         static void ConsoleSilencer()
         {
