--- conflicted
+++ resolved
@@ -80,28 +80,11 @@
         public IEnumerable<ScrollBarVisibility> ScrollBarVisibilities =>
             Enum.GetValues(typeof(ScrollBarVisibility)).Cast<ScrollBarVisibility>();
 
-<<<<<<< HEAD
-        public ReactiveCommand<Unit, Unit> AddItemCommand { get; private set; }
-        public ReactiveCommand<Unit, Unit> RecreateCommand { get; private set; }
-        public ReactiveCommand<Unit, Unit> RemoveItemCommand { get; private set; }
-        public ReactiveCommand<Unit, Unit> SelectFirstCommand { get; private set; }
-        public ReactiveCommand<Unit, Unit> SelectLastCommand { get; private set; }
-=======
-        public ItemVirtualizationMode VirtualizationMode
-        {
-            get { return _virtualizationMode; }
-            set { this.RaiseAndSetIfChanged(ref _virtualizationMode, value); }
-        }
-
-        public IEnumerable<ItemVirtualizationMode> VirtualizationModes => 
-            Enum.GetValues(typeof(ItemVirtualizationMode)).Cast<ItemVirtualizationMode>();
-
-        public MiniCommand AddItemCommand { get; private set; }
-        public MiniCommand RecreateCommand { get; private set; }
-        public MiniCommand RemoveItemCommand { get; private set; }
-        public MiniCommand SelectFirstCommand { get; private set; }
-        public MiniCommand SelectLastCommand { get; private set; }
->>>>>>> b3d46eee
+        public MiniCommand<Unit, Unit> AddItemCommand { get; private set; }
+        public MiniCommand<Unit, Unit> RecreateCommand { get; private set; }
+        public MiniCommand<Unit, Unit> RemoveItemCommand { get; private set; }
+        public MiniCommand<Unit, Unit> SelectFirstCommand { get; private set; }
+        public MiniCommand<Unit, Unit> SelectLastCommand { get; private set; }
 
         public void RandomizeSize()
         {
