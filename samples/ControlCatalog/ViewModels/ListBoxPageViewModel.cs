--- conflicted
+++ resolved
@@ -48,8 +48,7 @@
                     (t ? Avalonia.Controls.SelectionMode.Toggle : 0) |
                     (a ? Avalonia.Controls.SelectionMode.AlwaysSelected : 0));
 
-<<<<<<< HEAD
-            AddItemCommand = ReactiveCommand.Create(() =>
+            AddItemCommand = MiniCommand.Create(() =>
             {
                 if (ItemType == ItemTypes.FromDataTemplate)
                 {
@@ -60,9 +59,6 @@
                     Items.Add(GenerateItem());
                 }
             });
-=======
-            AddItemCommand = MiniCommand.Create(() => Items.Add(GenerateItem()));
->>>>>>> b3d46eee
 
             RemoveItemCommand = MiniCommand.Create(() =>
             {
@@ -89,7 +85,6 @@
             });
         }
 
-<<<<<<< HEAD
         public IList Items 
         {
             get => _items;
@@ -98,11 +93,6 @@
 
         public SelectionModel<object> Selection { get; }
         public SelectionMode SelectionMode => _selectionMode.Value;
-=======
-        public ObservableCollection<string> Items { get; }
-        public SelectionModel<string> Selection { get; }
-        public IObservable<SelectionMode> SelectionMode => _selectionMode;
->>>>>>> b3d46eee
 
         public bool Multiple
         {
@@ -128,7 +118,6 @@
             set => this.RaiseAndSetIfChanged(ref _autoScrollToSelectedItem, value);
         }
 
-<<<<<<< HEAD
         public ItemTypes ItemType
         {
             get => _itemType;
@@ -138,11 +127,6 @@
         public ReactiveCommand<Unit, Unit> AddItemCommand { get; }
         public ReactiveCommand<Unit, Unit> RemoveItemCommand { get; }
         public ReactiveCommand<Unit, Unit> SelectRandomItemCommand { get; }
-=======
-        public MiniCommand AddItemCommand { get; }
-        public MiniCommand RemoveItemCommand { get; }
-        public MiniCommand SelectRandomItemCommand { get; }
->>>>>>> b3d46eee
 
         private string GenerateContent() => $"Item {_counter++.ToString()}";
         private ListBoxItem GenerateItem() => new ListBoxItem 
