--- conflicted
+++ resolved
@@ -1,16 +1,9 @@
 ﻿<Project DefaultTargets="Build" xmlns="http://schemas.microsoft.com/developer/msbuild/2003">
   <ItemGroup>
-<<<<<<< HEAD
     <PackageReference Include="SharpDX" Version="4.0.0" />
     <PackageReference Include="SharpDX.Direct2D1" Version="4.0.0" />
     <PackageReference Include="SharpDX.Direct3D11" Version="4.0.0" />
     <PackageReference Include="SharpDX.DXGI" Version="4.0.0" />
-=======
-    <PackageReference Include="SharpDX" Version="3.1.1" />
-    <PackageReference Include="SharpDX.Direct2D1" Version="3.1.1" />
-    <PackageReference Include="SharpDX.Direct3D11" Version="3.1.1" />
-    <PackageReference Include="SharpDX.Direct3D9" Version="3.1.1" Condition="'$(UseDirect3D9)' == 'true'" />
-    <PackageReference Include="SharpDX.DXGI" Version="3.1.1" />
->>>>>>> 8ef565d9
+    <PackageReference Include="SharpDX.Direct3D9" Version="4.0.0" Condition="'$(UseDirect3D9)' == 'true'" />
   </ItemGroup>
 </Project>