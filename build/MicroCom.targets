--- conflicted
+++ resolved
@@ -15,12 +15,8 @@
           Inputs="@(AvnComIdl);$(MSBuildThisFileDirectory)../src/tools/MicroComGenerator/**/*.cs"
           Outputs="%(AvnComIdl.OutputFile)">
     <Message Importance="high" Text="Generating file %(AvnComIdl.OutputFile) from @(AvnComIdl)" />
-<<<<<<< HEAD
-    <Exec Command="dotnet $(MSBuildThisFileDirectory)../src/tools/MicroComGenerator/bin/$(Configuration)/net6.0/MicroComGenerator.dll -i @(AvnComIdl) --cs %(AvnComIdl.OutputFile)" LogStandardErrorAsError="true" />
-=======
-    <Exec Command="dotnet &quot;$(MSBuildThisFileDirectory)../src/tools/MicroComGenerator/bin/$(Configuration)/netcoreapp3.1/MicroComGenerator.dll&quot; -i @(AvnComIdl) --cs %(AvnComIdl.OutputFile)" 
+    <Exec Command="dotnet &quot;$(MSBuildThisFileDirectory)../src/tools/MicroComGenerator/bin/$(Configuration)/net6.0/MicroComGenerator.dll&quot; -i @(AvnComIdl) --cs %(AvnComIdl.OutputFile)" 
           LogStandardErrorAsError="true" />
->>>>>>> d0d83b51
     <ItemGroup>
       <!-- Remove and re-add generated file, this is needed for the clean build -->
       <Compile Remove="%(AvnComIdl.OutputFile)"/>
