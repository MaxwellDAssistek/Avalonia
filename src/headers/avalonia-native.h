#include "com.h"

#define AVNCOM(name, id) COMINTERFACE(name, 2e2cda0a, 9ae5, 4f1b, 8e, 20, 08, 1a, 04, 27, 9f, id)

struct IAvnWindowEvents;
struct IAvnWindow;
struct IAvnPopup;
struct IAvnMacOptions;
struct IAvnPlatformThreadingInterface;
struct IAvnSystemDialogEvents;
struct IAvnSystemDialogs;
struct IAvnScreens;

struct AvnSize
{
    double Width, Height;
};

struct AvnRect
{
    double X, Y, Width, Height;
};

struct AvnVector
{
    double X, Y;
};

struct AvnPoint
{
    double X, Y;
};

<<<<<<< HEAD
struct AvnScreen
{
    AvnRect Bounds;
    AvnRect WorkingArea;
    bool Primary;
=======
enum AvnPixelFormat
{
    kAvnRgb565,
    kAvnRgba8888,
    kAvnBgra8888
};

struct AvnFramebuffer
{
    void* Data;
    int Width;
    int Height;
    int Stride;
    AvnVector Dpi;
    AvnPixelFormat PixelFormat;
>>>>>>> e42326de
};

enum AvnRawMouseEventType
{
    LeaveWindow,
    LeftButtonDown,
    LeftButtonUp,
    RightButtonDown,
    RightButtonUp,
    MiddleButtonDown,
    MiddleButtonUp,
    Move,
    Wheel,
    NonClientLeftButtonDown
};

enum AvnInputModifiers
{
    None = 0,
    Alt = 1,
    Control = 2,
    Shift = 4,
    Windows = 8,
    LeftMouseButton = 16,
    RightMouseButton = 32,
    MiddleMouseButton = 64
};

AVNCOM(IAvaloniaNativeFactory, 01) : virtual IUnknown
{
public:
    virtual HRESULT Initialize() = 0;
    virtual IAvnMacOptions* GetMacOptions() = 0;
    virtual HRESULT CreateWindow(IAvnWindowEvents* cb, IAvnWindow** ppv) = 0;
    virtual HRESULT CreatePopup (IAvnWindowEvents* cb, IAvnPopup** ppv) = 0;
    virtual HRESULT CreatePlatformThreadingInterface(IAvnPlatformThreadingInterface** ppv) = 0;
    virtual HRESULT CreateSystemDialogs (IAvnSystemDialogs** ppv) = 0;
    virtual HRESULT CreateScreens (IAvnScreens** ppv) = 0;
};

AVNCOM(IAvnWindowBase, 02) : virtual IUnknown
{
    virtual HRESULT Show() = 0;
    virtual HRESULT Hide () = 0;
    virtual HRESULT Close() = 0;
    virtual HRESULT GetClientSize(AvnSize*ret) = 0;
    virtual HRESULT GetMaxClientSize(AvnSize* ret) = 0;
    virtual HRESULT GetScaling(double*ret)=0;
    virtual HRESULT Resize(double width, double height) = 0;
    virtual void Invalidate (AvnRect rect) = 0;
    virtual void BeginMoveDrag () = 0;
    virtual HRESULT GetPosition (AvnPoint*ret) = 0;
    virtual void SetPosition (AvnPoint point) = 0;
    virtual HRESULT PointToClient (AvnPoint point, AvnPoint*ret) = 0;
    virtual HRESULT PointToScreen (AvnPoint point, AvnPoint*ret) = 0;
    virtual HRESULT ThreadSafeSetSwRenderedFrame(AvnFramebuffer* fb, IUnknown* dispose) = 0;
    virtual HRESULT SetTopMost (bool value) = 0;
};

AVNCOM(IAvnPopup, 03) : virtual IAvnWindowBase
{
    
};

AVNCOM(IAvnWindow, 04) : virtual IAvnWindowBase
{
    virtual HRESULT SetCanResize(bool value) = 0;
    virtual HRESULT SetHasDecorations(bool value) = 0;
};

AVNCOM(IAvnWindowBaseEvents, 05) : IUnknown
{
    virtual HRESULT SoftwareDraw(AvnFramebuffer* fb) = 0;
    virtual void Closed() = 0;
    virtual void Activated() = 0;
    virtual void Deactivated() = 0;
    virtual void Resized(const AvnSize& size) = 0;
    virtual void RawMouseEvent (AvnRawMouseEventType type,
                                unsigned int timeStamp,
                                AvnInputModifiers modifiers,
                                AvnPoint point,
                                AvnVector delta) = 0;
    virtual void ScalingChanged(double scaling) = 0;
    virtual void RunRenderPriorityJobs() = 0;
};


AVNCOM(IAvnWindowEvents, 06) : IAvnWindowBaseEvents
{

};

AVNCOM(IAvnMacOptions, 07) : virtual IUnknown
{
    virtual HRESULT SetShowInDock(int show) = 0;
};

AVNCOM(IAvnActionCallback, 08) : IUnknown
{
    virtual void Run() = 0;
};

AVNCOM(IAvnSignaledCallback, 09) : IUnknown
{
    virtual void Signaled(int priority, bool priorityContainsMeaningfulValue) = 0;
};


AVNCOM(IAvnLoopCancellation, 0a) : virtual IUnknown
{
    virtual void Cancel() = 0;
};

AVNCOM(IAvnPlatformThreadingInterface, 0b) : virtual IUnknown
{
    virtual bool GetCurrentThreadIsLoopThread() = 0;
    virtual void SetSignaledCallback(IAvnSignaledCallback* cb) = 0;
    virtual IAvnLoopCancellation* CreateLoopCancellation() = 0;
    virtual void RunLoop(IAvnLoopCancellation* cancel) = 0;
    // Can't pass int* to sharpgentools for some reason
    virtual void Signal(int priority) = 0;
    virtual IUnknown* StartTimer(int priority, int ms, IAvnActionCallback* callback) = 0;
};

AVNCOM(IAvnSystemDialogEvents, 0c) : virtual IUnknown
{
    virtual void OnCompleted (int numResults, void* ptrFirstResult) = 0;
};

AVNCOM(IAvnSystemDialogs, 0d) : virtual IUnknown
{
    virtual void SelectFolderDialog (IAvnWindow* parentWindowHandle,
                                     IAvnSystemDialogEvents* events,
                                     const char* title,
                                     const char* initialPath) = 0;
    
    virtual void OpenFileDialog (IAvnWindow* parentWindowHandle,
                                 IAvnSystemDialogEvents* events,
                                 bool allowMultiple,
                                 const char* title,
                                 const char* initialDirectory,
                                 const char* initialFile,
                                 const char* filters) = 0;
    
    virtual void SaveFileDialog (IAvnWindow* parentWindowHandle,
                                 IAvnSystemDialogEvents* events,
                                 const char* title,
                                 const char* initialDirectory,
                                 const char* initialFile,
                                 const char* filters) = 0;
};

AVNCOM(IAvnScreens, 0e) : virtual IUnknown
{
    virtual HRESULT GetScreenCount (int* ret) = 0;
    virtual HRESULT GetScreen (int index, AvnScreen* ret) = 0;
    
};

extern "C" IAvaloniaNativeFactory* CreateAvaloniaNative();<|MERGE_RESOLUTION|>--- conflicted
+++ resolved
@@ -31,13 +31,13 @@
     double X, Y;
 };
 
-<<<<<<< HEAD
 struct AvnScreen
 {
     AvnRect Bounds;
     AvnRect WorkingArea;
     bool Primary;
-=======
+};
+
 enum AvnPixelFormat
 {
     kAvnRgb565,
@@ -53,7 +53,6 @@
     int Stride;
     AvnVector Dpi;
     AvnPixelFormat PixelFormat;
->>>>>>> e42326de
 };
 
 enum AvnRawMouseEventType
