--- conflicted
+++ resolved
@@ -115,12 +115,7 @@
             {
                 return (State.CanHaveType, new NestingSyntax());
             }
-<<<<<<< HEAD
-            
-            return State.TypeName;
-=======
             return (State.TypeName, null);
->>>>>>> 6a76df1b
         }
 
         private static (State, ISyntax?) ParseMiddle(ref CharacterReader r, char? end)
