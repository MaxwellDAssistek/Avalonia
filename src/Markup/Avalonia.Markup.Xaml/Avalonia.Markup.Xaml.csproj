--- conflicted
+++ resolved
@@ -26,15 +26,12 @@
   </PropertyGroup>
     <ItemGroup>
         <Compile Include="AvaloniaXamlLoader.cs" />
-<<<<<<< HEAD
         <Compile Include="Converters\MemberSelectorTypeConverter.cs" />
         <Compile Include="Converters\ParseTypeConverter.cs" />
-=======
         <Compile Include="Converters\CornerRadiusTypeConverter.cs" />
         <Compile Include="Converters\FontFamilyTypeConverter.cs" />
         <Compile Include="Converters\MatrixTypeConverter.cs" />
         <Compile Include="Converters\RectTypeConverter.cs" />
->>>>>>> cd8a2196
         <Compile Include="Converters\SetterValueTypeConverter.cs" />
         <Compile Include="Converters\TimeSpanTypeConverter.cs" />
         <Compile Include="Data\ResourceInclude.cs" />
