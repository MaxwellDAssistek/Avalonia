--- conflicted
+++ resolved
@@ -21,11 +21,8 @@
         private bool _shouldVisualizeMarginPadding = true;
         private bool _shouldVisualizeDirtyRects;
         private bool _showFpsOverlay;
-<<<<<<< HEAD
+        private bool _freezePopups;
         private bool _showPropertyType;
-=======
-        private bool _freezePopups;
->>>>>>> afb8ae6f
 
 #nullable disable
         // Remove "nullable disable" after MemberNotNull will work on our CI.
