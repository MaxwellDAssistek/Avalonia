﻿using System;
using Avalonia.Input;

namespace Avalonia.Diagnostics
{
    /// <summary>
    /// Describes options used to customize DevTools.
    /// </summary>
    public class DevToolsOptions
    {
        /// <summary>
        /// Gets or sets the key gesture used to open DevTools.
        /// </summary>
        public KeyGesture Gesture { get; set; } = new KeyGesture(Key.F12);

        /// <summary>
        /// Gets or sets a value indicating whether DevTools should be displayed as a child window
        /// of the window being inspected. The default value is true.
        /// </summary>
        /// <remarks>This setting is ignored if DevTools is attached to <see cref="Application"/></remarks>
        public bool ShowAsChildWindow { get; set; } = true;

        /// <summary>
        /// Gets or sets the initial size of the DevTools window. The default value is 1280x720.
        /// </summary>
        public Size Size { get; set; } = new Size(1280, 720);

        /// <summary>
        /// Get or set the startup screen index where the DevTools window will be displayed.
        /// </summary>
        public int? StartupScreenIndex { get; set; }

        /// <summary>
<<<<<<< HEAD
        /// Gets or sets a value indicating whether DevTools should be displayed implemented interfaces on Control details. The default value is true.
        /// </summary>
        public bool ShowImplementedInterfaces { get; set; } = true;
=======
        /// Allow to customizze SreenshotHandler
        /// </summary>
        /// <remarks>Default handler is <see cref="Screenshots.FilePickerHandler"/></remarks>
        public IScreenshotHandler ScreenshotHandler { get; set; }
          = Convetions.DefaultScreenshotHandler;
>>>>>>> 995e6fda
    }
}<|MERGE_RESOLUTION|>--- conflicted
+++ resolved
@@ -31,16 +31,15 @@
         public int? StartupScreenIndex { get; set; }
 
         /// <summary>
-<<<<<<< HEAD
         /// Gets or sets a value indicating whether DevTools should be displayed implemented interfaces on Control details. The default value is true.
         /// </summary>
         public bool ShowImplementedInterfaces { get; set; } = true;
-=======
+        
+        /// <summary>
         /// Allow to customizze SreenshotHandler
         /// </summary>
         /// <remarks>Default handler is <see cref="Screenshots.FilePickerHandler"/></remarks>
         public IScreenshotHandler ScreenshotHandler { get; set; }
           = Convetions.DefaultScreenshotHandler;
->>>>>>> 995e6fda
     }
 }