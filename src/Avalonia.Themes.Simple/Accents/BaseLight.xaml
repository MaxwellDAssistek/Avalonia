--- conflicted
+++ resolved
@@ -31,13 +31,7 @@
         <SolidColorBrush x:Key="ThemeControlHighlightHighBrush" Color="{StaticResource ThemeControlHighlightHighColor}" />
         <SolidColorBrush x:Key="ThemeForegroundBrush" Color="{StaticResource ThemeForegroundColor}" />
 
-<<<<<<< HEAD
         <SolidColorBrush x:Key="HighlightBrush" Color="{StaticResource HighlightColor}" />      
         <SolidColorBrush x:Key="RefreshVisualizerForeground" Color="Black"/>
         <SolidColorBrush x:Key="RefreshVisualizerBackground" Color="Transparent"/>
-    </Style.Resources>
-</Style>
-=======
-        <SolidColorBrush x:Key="HighlightBrush" Color="{StaticResource HighlightColor}" />
-</ResourceDictionary>
->>>>>>> e67bb01c
+</ResourceDictionary>