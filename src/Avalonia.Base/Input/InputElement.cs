--- conflicted
+++ resolved
@@ -646,13 +646,10 @@
             {
                 PseudoClasses.Set(":focus-within", change.GetNewValue<bool>());
             }
-<<<<<<< HEAD
-=======
             else if (change.Property == IsVisibleProperty && !change.GetNewValue<bool>() && IsFocused)
             {
                 FocusManager.GetFocusManager(this)?.ClearFocus();
             }
->>>>>>> b879144a
         }
 
         /// <summary>
