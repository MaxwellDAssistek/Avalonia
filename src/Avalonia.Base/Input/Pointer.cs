--- conflicted
+++ resolved
@@ -54,11 +54,7 @@
                 v3.DetachedFromVisualTree += OnCaptureDetached;
         }
 
-<<<<<<< HEAD
-        static IInputElement? GetNextCapture(IVisual parent)
-=======
-        IInputElement? GetNextCapture(Visual parent)
->>>>>>> 2f3c5ef9
+        static IInputElement? GetNextCapture(Visual parent)
         {
             return parent as IInputElement ?? parent.FindAncestorOfType<IInputElement>();
         }
