--- conflicted
+++ resolved
@@ -415,12 +415,8 @@
                 if (ClickMode == ClickMode.Release &&
                     this.GetVisualsAt(e.GetPosition(this)).Any(c => this == c || this.IsVisualAncestorOf(c)))
                 {
-<<<<<<< HEAD
                     this.PlaySoundEffect(SoundEffects.Click);
-
-=======
                     e.Handled = true;
->>>>>>> 4d92a272
                     OnClick();
                 }
             }
