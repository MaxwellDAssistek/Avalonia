--- conflicted
+++ resolved
@@ -206,10 +206,6 @@
 
                 static bool CollapseItem(TreeViewItem treeViewItem)
                 {
-<<<<<<< HEAD
-                    case Key.Right:
-                        if (ItemsView.Count > 0 && !IsExpanded)
-=======
                     if (treeViewItem.ItemCount > 0 && treeViewItem.IsExpanded)
                     {
                         treeViewItem.IsExpanded = false;
@@ -224,18 +220,10 @@
                     if (treeViewItem.ItemCount > 0 && treeViewItem.IsExpanded)
                     {
                         if (treeViewItem.IsFocused)
->>>>>>> 1c796873
                         {
                             treeViewItem.IsExpanded = false;
                         }
-<<<<<<< HEAD
-                        break;
-
-                    case Key.Left:
-                        if (ItemsView.Count > 0 && IsExpanded)
-=======
                         else
->>>>>>> 1c796873
                         {
                             FocusManager.Instance?.Focus(treeViewItem, NavigationMethod.Directional);
                         }
@@ -289,8 +277,6 @@
 
             return logical != null ? result : @default;
         }
-<<<<<<< HEAD
-=======
 
         private void HeaderDoubleTapped(object? sender, TappedEventArgs e)
         {
@@ -300,17 +286,5 @@
                 e.Handled = true;
             }
         }
-
-        private void OnParentChanged(AvaloniaPropertyChangedEventArgs e)
-        {
-            if (!((ILogical)this).IsAttachedToLogicalTree && e.NewValue is null)
-            {
-                // If we're not attached to the logical tree, then OnDetachedFromLogicalTree isn't going to be
-                // called when the item is removed. This results in the item not being removed from the index,
-                // causing #3551. In this case, update the index when Parent is changed to null.
-                ItemContainerGenerator.UpdateIndex();
-            }
-        }
->>>>>>> 1c796873
     }
 }