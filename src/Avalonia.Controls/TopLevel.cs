using System;
using System.Collections.Generic;
using System.ComponentModel;
using System.Diagnostics;
using Avalonia.Reactive;
using Avalonia.Controls.Metadata;
using Avalonia.Controls.Platform;
using Avalonia.Controls.Primitives;
using Avalonia.Data;
using Avalonia.Input;
using Avalonia.Input.Raw;
using Avalonia.Input.TextInput;
using Avalonia.Interactivity;
using Avalonia.Layout;
using Avalonia.Logging;
using Avalonia.LogicalTree;
using Avalonia.Media;
using Avalonia.Platform;
using Avalonia.Platform.Storage;
using Avalonia.Rendering;
using Avalonia.Styling;
using Avalonia.Utilities;
using Avalonia.Input.Platform;
using System.Linq;
using System.Threading.Tasks;
using Avalonia.Metadata;
using Avalonia.Rendering.Composition;
using Avalonia.Threading;

namespace Avalonia.Controls
{
    /// <summary>
    /// Base class for top-level widgets.
    /// </summary>
    /// <remarks>
    /// This class acts as a base for top level widget.
    /// It handles scheduling layout, styling and rendering as well as
    /// tracking the widget's <see cref="ClientSize"/>.
    /// </remarks>
    [TemplatePart("PART_TransparencyFallback", typeof(Border))]
    public abstract class TopLevel : ContentControl,
        IInputRoot,
        ILayoutRoot,
        IRenderRoot,
        ICloseable,
        IStyleHost,
        ILogicalRoot,
<<<<<<< HEAD
        ITextInputMethodRoot,
        IWeakEventSubscriber<ResourcesChangedEventArgs>,
        IScreenSizeProvider
=======
        ITextInputMethodRoot
>>>>>>> 6a76df1b
    {
        /// <summary>
        /// Defines the <see cref="ClientSize"/> property.
        /// </summary>
        public static readonly DirectProperty<TopLevel, Size> ClientSizeProperty =
            AvaloniaProperty.RegisterDirect<TopLevel, Size>(nameof(ClientSize), o => o.ClientSize);

        /// <summary>
        /// Defines the <see cref="FrameSize"/> property.
        /// </summary>
        public static readonly DirectProperty<TopLevel, Size?> FrameSizeProperty =
            AvaloniaProperty.RegisterDirect<TopLevel, Size?>(nameof(FrameSize), o => o.FrameSize);

        /// <summary>
        /// Defines the <see cref="IInputRoot.PointerOverElement"/> property.
        /// </summary>
        public static readonly StyledProperty<IInputElement?> PointerOverElementProperty =
            AvaloniaProperty.Register<TopLevel, IInputElement?>(nameof(IInputRoot.PointerOverElement));

        /// <summary>
        /// Defines the <see cref="TransparencyLevelHint"/> property.
        /// </summary>
        public static readonly StyledProperty<IReadOnlyList<WindowTransparencyLevel>> TransparencyLevelHintProperty =
            AvaloniaProperty.Register<TopLevel, IReadOnlyList<WindowTransparencyLevel>>(nameof(TransparencyLevelHint), Array.Empty<WindowTransparencyLevel>());

        /// <summary>
        /// Defines the <see cref="ActualTransparencyLevel"/> property.
        /// </summary>
        public static readonly DirectProperty<TopLevel, WindowTransparencyLevel> ActualTransparencyLevelProperty =
            AvaloniaProperty.RegisterDirect<TopLevel, WindowTransparencyLevel>(nameof(ActualTransparencyLevel), 
                o => o.ActualTransparencyLevel, 
                unsetValue: WindowTransparencyLevel.None);        

        /// <summary>
        /// Defines the <see cref="TransparencyBackgroundFallback"/> property.
        /// </summary>
        public static readonly StyledProperty<IBrush> TransparencyBackgroundFallbackProperty =
            AvaloniaProperty.Register<TopLevel, IBrush>(nameof(TransparencyBackgroundFallback), Brushes.White);

        /// <inheritdoc cref="ThemeVariantScope.ActualThemeVariantProperty" />
        public static readonly StyledProperty<ThemeVariant> ActualThemeVariantProperty =
            ThemeVariantScope.ActualThemeVariantProperty.AddOwner<TopLevel>();
        
        /// <inheritdoc cref="ThemeVariantScope.RequestedThemeVariantProperty" />
        public static readonly StyledProperty<ThemeVariant?> RequestedThemeVariantProperty =
            ThemeVariantScope.RequestedThemeVariantProperty.AddOwner<TopLevel>();

        /// <summary>
        /// Defines the SystemBarColor attached property.
        /// </summary>
        public static readonly AttachedProperty<SolidColorBrush?> SystemBarColorProperty =
            AvaloniaProperty.RegisterAttached<TopLevel, Control, SolidColorBrush?>(
                "SystemBarColor",
                inherits: true);

        /// <summary>
        /// Defines the <see cref="BackRequested"/> event.
        /// </summary>
        public static readonly RoutedEvent<RoutedEventArgs> BackRequestedEvent = 
            RoutedEvent.Register<TopLevel, RoutedEventArgs>(nameof(BackRequested), RoutingStrategies.Bubble);

        private static readonly WeakEvent<IResourceHost, ResourcesChangedEventArgs>
            ResourcesChangedWeakEvent = WeakEvent.Register<IResourceHost, ResourcesChangedEventArgs>(
                (s, h) => s.ResourcesChanged += h,
                (s, h) => s.ResourcesChanged -= h
            );

        private readonly IInputManager? _inputManager;
        private readonly IAccessKeyHandler? _accessKeyHandler;
        private readonly IKeyboardNavigationHandler? _keyboardNavigationHandler;
        private readonly IGlobalStyles? _globalStyles;
        private readonly IThemeVariantHost? _applicationThemeHost;
        private readonly PointerOverPreProcessor? _pointerOverPreProcessor;
        private readonly IDisposable? _pointerOverPreProcessorSubscription;
        private readonly IDisposable? _backGestureSubscription;
        private Size _clientSize;
        private Size? _frameSize;
        private WindowTransparencyLevel _actualTransparencyLevel;
        private ILayoutManager? _layoutManager;
        private Border? _transparencyFallbackBorder;
        private TargetWeakEventSubscriber<TopLevel, ResourcesChangedEventArgs>? _resourcesChangesSubscriber;
        private IStorageProvider? _storageProvider;
        private LayoutDiagnosticBridge? _layoutDiagnosticBridge;
        
        /// <summary>
        /// Initializes static members of the <see cref="TopLevel"/> class.
        /// </summary>
        static TopLevel()
        {
            KeyboardNavigation.TabNavigationProperty.OverrideDefaultValue<TopLevel>(KeyboardNavigationMode.Cycle);
            AffectsMeasure<TopLevel>(ClientSizeProperty);

            SystemBarColorProperty.Changed.AddClassHandler<Control>((view, e) =>
            {
                if (e.NewValue is SolidColorBrush colorBrush)
                {
                    if (view.Parent is TopLevel tl && tl.InsetsManager is { } insetsManager)
                    {
                        insetsManager.SystemBarColor = colorBrush.Color;
                    }

                    if (view is TopLevel topLevel && topLevel.InsetsManager is { } insets)
                    {
                        insets.SystemBarColor = colorBrush.Color;
                    }
                }
            });
        }

        /// <summary>
        /// Initializes a new instance of the <see cref="TopLevel"/> class.
        /// </summary>
        /// <param name="impl">The platform-specific window implementation.</param>
        public TopLevel(ITopLevelImpl impl)
            : this(impl, AvaloniaLocator.Current)
        {
        }

        /// <summary>
        /// Initializes a new instance of the <see cref="TopLevel"/> class.
        /// </summary>
        /// <param name="impl">The platform-specific window implementation.</param>
        /// <param name="dependencyResolver">
        /// The dependency resolver to use. If null the default dependency resolver will be used.
        /// </param>
        public TopLevel(ITopLevelImpl impl, IAvaloniaDependencyResolver? dependencyResolver)
        {
            PlatformImpl = impl ?? throw new InvalidOperationException(
                "Could not create window implementation: maybe no windowing subsystem was initialized?");

            _actualTransparencyLevel = PlatformImpl.TransparencyLevel;

            dependencyResolver ??= AvaloniaLocator.Current;

            _accessKeyHandler = TryGetService<IAccessKeyHandler>(dependencyResolver);
            _inputManager = TryGetService<IInputManager>(dependencyResolver);
            _keyboardNavigationHandler = TryGetService<IKeyboardNavigationHandler>(dependencyResolver);
            _globalStyles = TryGetService<IGlobalStyles>(dependencyResolver);
            _applicationThemeHost = TryGetService<IThemeVariantHost>(dependencyResolver);

            Renderer = new CompositingRenderer(this, impl.Compositor, () => impl.Surfaces);
            Renderer.SceneInvalidated += SceneInvalidated;

            impl.SetInputRoot(this);

            impl.Closed = HandleClosed;
            impl.Input = HandleInput;
            impl.Paint = HandlePaint;
            impl.Resized = HandleResized;
            impl.ScalingChanged = HandleScalingChanged;
            impl.TransparencyLevelChanged = HandleTransparencyLevelChanged;

            _keyboardNavigationHandler?.SetOwner(this);
            _accessKeyHandler?.SetOwner(this);

            if (_globalStyles is object)
            {
                _globalStyles.GlobalStylesAdded += ((IStyleHost)this).StylesAdded;
                _globalStyles.GlobalStylesRemoved += ((IStyleHost)this).StylesRemoved;
            }
            if (_applicationThemeHost is { })
            {
                SetValue(ActualThemeVariantProperty, _applicationThemeHost.ActualThemeVariant, BindingPriority.Template);
                _applicationThemeHost.ActualThemeVariantChanged += GlobalActualThemeVariantChanged;
            }

            ClientSize = impl.ClientSize;
            FrameSize = impl.FrameSize;

            this.GetObservable(PointerOverElementProperty)
                .Select(
                    x => (x as InputElement)?.GetObservable(CursorProperty) ?? Observable.Empty<Cursor>())
                .Switch().Subscribe(cursor => PlatformImpl?.SetCursor(cursor?.PlatformImpl));

            if (((IStyleHost)this).StylingParent is IResourceHost applicationResources)
            {
                _resourcesChangesSubscriber = new TargetWeakEventSubscriber<TopLevel, ResourcesChangedEventArgs>(
                    this, static (target, _, _, e) =>
                    {
                        ((ILogical)target).NotifyResourcesChanged(e);
                    });

                ResourcesChangedWeakEvent.Subscribe(applicationResources, _resourcesChangesSubscriber);
            }

            impl.LostFocus += PlatformImpl_LostFocus;

            _pointerOverPreProcessor = new PointerOverPreProcessor(this);
            _pointerOverPreProcessorSubscription = _inputManager?.PreProcess.Subscribe(_pointerOverPreProcessor);

            if(impl.TryGetFeature<ISystemNavigationManagerImpl>() is {} systemNavigationManager)
            {
                systemNavigationManager.BackRequested += (_, e) =>
                {
                    e.RoutedEvent = BackRequestedEvent;
                    RaiseEvent(e);
                };
            }

            _backGestureSubscription = _inputManager?.PreProcess.Subscribe(e =>
            {
                bool backRequested = false;

                if (e is RawKeyEventArgs rawKeyEventArgs && rawKeyEventArgs.Type == RawKeyEventType.KeyDown)
                {
                    var keymap = PlatformSettings?.HotkeyConfiguration.Back;

                    if (keymap != null)
                    {
                        var keyEvent = new KeyEventArgs()
                        {
                            KeyModifiers = (KeyModifiers)rawKeyEventArgs.Modifiers,
                            Key = rawKeyEventArgs.Key
                        };

                        backRequested = keymap.Any( key => key.Matches(keyEvent));
                    }
                }
                else if(e is RawPointerEventArgs pointerEventArgs)
                {
                    backRequested = pointerEventArgs.Type == RawPointerEventType.XButton1Down;
                }

                if (backRequested)
                {
                    var backRequestedEventArgs = new RoutedEventArgs(BackRequestedEvent);
                    RaiseEvent(backRequestedEventArgs);

                    e.Handled = backRequestedEventArgs.Handled;
                }
            });
        }

        /// <summary>
        /// Fired when the window is opened.
        /// </summary>
        public event EventHandler? Opened;

        /// <summary>
        /// Fired when the window is closed.
        /// </summary>
        public event EventHandler? Closed;

        /// <summary>
        /// Gets or sets a method called when the TopLevel's scaling changes.
        /// </summary>
        public event EventHandler? ScalingChanged;
        
        /// <summary>
        /// Gets or sets the client size of the window.
        /// </summary>
        public Size ClientSize
        {
            get { return _clientSize; }
            protected set { SetAndRaise(ClientSizeProperty, ref _clientSize, value); }
        }

        /// <summary>
        /// Gets or sets the total size of the window.
        /// </summary>
        public Size? FrameSize
        {
            get { return _frameSize; }
            protected set { SetAndRaise(FrameSizeProperty, ref _frameSize, value); }
        }

        /// <summary>
        /// Gets or sets the <see cref="WindowTransparencyLevel"/> that the TopLevel should use when possible.
        /// Accepts multiple values which are applied in a fallback order.
        /// For instance, with "Mica, Blur" Mica will be applied only on platforms where it is possible,
        /// and Blur will be used on the rest of them. Default value is an empty array or "None".    
        /// </summary>
        public IReadOnlyList<WindowTransparencyLevel> TransparencyLevelHint
        {
            get { return GetValue(TransparencyLevelHintProperty); }
            set { SetValue(TransparencyLevelHintProperty, value); }
        }

        /// <summary>
        /// Gets the achieved <see cref="WindowTransparencyLevel"/> that the platform was able to provide.
        /// </summary>
        public WindowTransparencyLevel ActualTransparencyLevel
        {
            get => _actualTransparencyLevel;
            private set => SetAndRaise(ActualTransparencyLevelProperty, ref _actualTransparencyLevel, value);
        }        

        /// <summary>
        /// Gets or sets the <see cref="IBrush"/> that transparency will blend with when transparency is not supported.
        /// By default this is a solid white brush.
        /// </summary>
        public IBrush TransparencyBackgroundFallback
        {
            get => GetValue(TransparencyBackgroundFallbackProperty);
            set => SetValue(TransparencyBackgroundFallbackProperty, value);
        }

        /// <inheritdoc cref="ThemeVariantScope.RequestedThemeVariant"/>
        public ThemeVariant? RequestedThemeVariant
        {
            get => GetValue(RequestedThemeVariantProperty);
            set => SetValue(RequestedThemeVariantProperty, value);
        }

        /// <summary>
        /// Occurs when physical Back Button is pressed or a back navigation has been requested.
        /// </summary>
        public event EventHandler<RoutedEventArgs> BackRequested
        {
            add { AddHandler(BackRequestedEvent, value); }
            remove { RemoveHandler(BackRequestedEvent, value); }
        }

        internal ILayoutManager LayoutManager
        {
            get
            {
                if (_layoutManager is null)
                {
                    _layoutManager = CreateLayoutManager();

                    if (_layoutManager is LayoutManager typedLayoutManager)
                    {
                        _layoutDiagnosticBridge = new LayoutDiagnosticBridge(Renderer.Diagnostics, typedLayoutManager);
                        _layoutDiagnosticBridge.SetupBridge();
                    }
                }

                return _layoutManager;
            }
        }

        ILayoutManager ILayoutRoot.LayoutManager => LayoutManager;

        /// <summary>
        /// Gets the platform-specific window implementation.
        /// </summary>
        public ITopLevelImpl? PlatformImpl { get; private set; }

        /// <summary>
        /// Trys to get the platform handle for the TopLevel-derived control.
        /// </summary>
        /// <returns>
        /// An <see cref="IPlatformHandle"/> describing the window handle, or null if the handle
        /// could not be retrieved.
        /// </returns>
        public IPlatformHandle? TryGetPlatformHandle() => (PlatformImpl as IWindowBaseImpl)?.Handle;

        /// <summary>
        /// Gets the renderer for the window.
        /// </summary>
        internal CompositingRenderer Renderer { get; }

        internal IHitTester HitTester => HitTesterOverride ?? Renderer;

        // This property setter is here purely for lazy unit tests
        // that don't want to set up a proper hit-testable visual tree
        // and should be removed after fixing those tests
        internal IHitTester? HitTesterOverride;

        IRenderer IRenderRoot.Renderer => Renderer;
        IHitTester IRenderRoot.HitTester => HitTester;

        /// <summary>
        /// Gets a value indicating whether the renderer should draw specific diagnostics.
        /// </summary>
        public RendererDiagnostics RendererDiagnostics => Renderer.Diagnostics;

        internal PixelPoint? LastPointerPosition => _pointerOverPreProcessor?.LastPosition;
        
        /// <summary>
        /// Gets the access key handler for the window.
        /// </summary>
        internal IAccessKeyHandler AccessKeyHandler => _accessKeyHandler!;

        /// <summary>
        /// Gets or sets the keyboard navigation handler for the window.
        /// </summary>
        IKeyboardNavigationHandler IInputRoot.KeyboardNavigationHandler => _keyboardNavigationHandler!;

        /// <inheritdoc/>
        IInputElement? IInputRoot.PointerOverElement
        {
            get { return GetValue(PointerOverElementProperty); }
            set { SetValue(PointerOverElementProperty, value); }
        }

        /// <summary>
        /// Gets or sets a value indicating whether access keys are shown in the window.
        /// </summary>
        bool IInputRoot.ShowAccessKeys
        {
            get { return GetValue(AccessText.ShowAccessKeyProperty); }
            set { SetValue(AccessText.ShowAccessKeyProperty, value); }
        }

        /// <summary>
        /// Helper for setting the color of the platform's system bars
        /// </summary>
        /// <param name="control">The main view attached to the toplevel, or the toplevel</param>
        /// <param name="color">The color to set</param>
        public static void SetSystemBarColor(Control control, SolidColorBrush? color)
        {
            control.SetValue(SystemBarColorProperty, color);
        }

        /// <summary>
        /// Helper for getting the color of the platform's system bars
        /// </summary>
        /// <param name="control">The main view attached to the toplevel, or the toplevel</param>
        /// <returns>The current color of the platform's system bars</returns>
        public static SolidColorBrush? GetSystemBarColor(Control control)
        {
            return control.GetValue(SystemBarColorProperty);
        }

        /// <inheritdoc/>
        double ILayoutRoot.LayoutScaling => PlatformImpl?.RenderScaling ?? 1;

        /// <inheritdoc/>
        public double RenderScaling => PlatformImpl?.RenderScaling ?? 1;

        IStyleHost IStyleHost.StylingParent => _globalStyles!;
        
        /// <summary>
        /// File System storage service used for file pickers and bookmarks.
        /// </summary>
        public IStorageProvider StorageProvider => _storageProvider
            ??= AvaloniaLocator.Current.GetService<IStorageProviderFactory>()?.CreateProvider(this)
            ?? PlatformImpl?.TryGetFeature<IStorageProvider>()
            ?? new NoopStorageProvider();

        public IInsetsManager? InsetsManager => PlatformImpl?.TryGetFeature<IInsetsManager>();

        /// <summary>
        /// Gets the platform's clipboard implementation
        /// </summary>
        public IClipboard? Clipboard => PlatformImpl?.TryGetFeature<IClipboard>();

        /// <inheritdoc />
        public IFocusManager? FocusManager => AvaloniaLocator.Current.GetService<IFocusManager>();

        /// <inheritdoc />
        public IPlatformSettings? PlatformSettings => AvaloniaLocator.Current.GetService<IPlatformSettings>();
        
        /// <inheritdoc/>
        Point IRenderRoot.PointToClient(PixelPoint p)
        {
            return PlatformImpl?.PointToClient(p) ?? default;
        }

        /// <inheritdoc/>
        PixelPoint IRenderRoot.PointToScreen(Point p)
        {
            return PlatformImpl?.PointToScreen(p) ?? default;
        }

        /// <summary>
        /// Gets the <see cref="TopLevel" /> for which the given <see cref="Visual"/> is hosted in.
        /// </summary>
        /// <param name="visual">The visual to query its TopLevel</param>
        /// <returns>The TopLevel</returns>
        public static TopLevel? GetTopLevel(Visual? visual)
        {
            return visual?.VisualRoot as TopLevel;
        }

        /// <summary>
        /// Requests a <see cref="PlatformInhibitionType"/> to be inhibited.
        /// The behavior remains inhibited until the return value is disposed.
        /// The available set of <see cref="PlatformInhibitionType"/>s depends on the platform.
        /// If a behavior is inhibited on a platform where this type is not supported the request will have no effect.
        /// </summary>
        public async Task<IDisposable> RequestPlatformInhibition(PlatformInhibitionType type, string reason)
        {
            var platformBehaviorInhibition = PlatformImpl?.TryGetFeature<IPlatformBehaviorInhibition>();
            if (platformBehaviorInhibition == null)
            {
                return Disposable.Create(() => { });
            }

            switch (type)
            {
                case PlatformInhibitionType.AppSleep:
                    await platformBehaviorInhibition.SetInhibitAppSleep(true, reason);
                    return Disposable.Create(() => platformBehaviorInhibition.SetInhibitAppSleep(false, reason).Wait());
                default:
                    return Disposable.Create(() => { });
            }
        }
        
        /// <summary>
        /// Enqueues a callback to be called on the next animation tick
        /// </summary>
        public void RequestAnimationFrame(Action<TimeSpan> action)
        {
            Dispatcher.UIThread.VerifyAccess();
            MediaContext.Instance.RequestAnimationFrame(action);
        }
        
        protected override void OnPropertyChanged(AvaloniaPropertyChangedEventArgs change)
        {
            base.OnPropertyChanged(change);

            if (change.Property == TransparencyLevelHintProperty)
            {
                if (PlatformImpl != null)
                {
                    PlatformImpl.SetTransparencyLevelHint(
                        change.GetNewValue<IReadOnlyList<WindowTransparencyLevel>>() ?? Array.Empty<WindowTransparencyLevel>());
                }
            }
            else if (change.Property == ActualThemeVariantProperty)
            {
                var newThemeVariant = change.GetNewValue<ThemeVariant?>() ?? ThemeVariant.Default;
                PlatformImpl?.SetFrameThemeVariant((PlatformThemeVariant?)newThemeVariant ?? PlatformThemeVariant.Light);
            }
        }
        
        /// <summary>
        /// Creates the layout manager for this <see cref="TopLevel" />.
        /// </summary>
        private protected virtual ILayoutManager CreateLayoutManager() => new LayoutManager(this);

        /// <summary>
        /// Handles a paint notification from <see cref="ITopLevelImpl.Resized"/>.
        /// </summary>
        /// <param name="rect">The dirty area.</param>
        private void HandlePaint(Rect rect)
        {
            Renderer.Paint(rect);
        }

        protected void StartRendering() => MediaContext.Instance.AddTopLevel(this, LayoutManager, Renderer);

        protected void StopRendering() => MediaContext.Instance.RemoveTopLevel(this);

        /// <summary>
        /// Handles a closed notification from <see cref="ITopLevelImpl.Closed"/>.
        /// </summary>
        private protected virtual void HandleClosed()
        {
            Renderer.SceneInvalidated -= SceneInvalidated;
            // We need to wait for the renderer to complete any in-flight operations
            Renderer.Dispose();
            
            Debug.Assert(PlatformImpl != null);
            // The PlatformImpl is completely invalid at this point
            PlatformImpl = null;
            
            if (_globalStyles is object)
            {
                _globalStyles.GlobalStylesAdded -= ((IStyleHost)this).StylesAdded;
                _globalStyles.GlobalStylesRemoved -= ((IStyleHost)this).StylesRemoved;
            }
            if (_applicationThemeHost is { })
            {
                _applicationThemeHost.ActualThemeVariantChanged -= GlobalActualThemeVariantChanged;
            }
            
            _layoutDiagnosticBridge?.Dispose();
            _layoutDiagnosticBridge = null;

            _pointerOverPreProcessor?.OnCompleted();
            _pointerOverPreProcessorSubscription?.Dispose();
            _backGestureSubscription?.Dispose();

            var logicalArgs = new LogicalTreeAttachmentEventArgs(this, this, null);
            ((ILogical)this).NotifyDetachedFromLogicalTree(logicalArgs);

            var visualArgs = new VisualTreeAttachmentEventArgs(this, this);
            OnDetachedFromVisualTreeCore(visualArgs);
            
            OnClosed(EventArgs.Empty);

            LayoutManager.Dispose();
        }

        /// <summary>
        /// Handles a resize notification from <see cref="ITopLevelImpl.Resized"/>.
        /// </summary>
        /// <param name="clientSize">The new client size.</param>
        /// <param name="reason">The reason for the resize.</param>
        internal virtual void HandleResized(Size clientSize, WindowResizeReason reason)
        {
            ClientSize = clientSize;
            FrameSize = PlatformImpl!.FrameSize;
            Width = clientSize.Width;
            Height = clientSize.Height;
            LayoutManager.ExecuteLayoutPass();
            Renderer.Resized(clientSize);
        }

        /// <summary>
        /// Handles a window scaling change notification from 
        /// <see cref="ITopLevelImpl.ScalingChanged"/>.
        /// </summary>
        /// <param name="scaling">The window scaling.</param>
        private void HandleScalingChanged(double scaling)
        {
            LayoutHelper.InvalidateSelfAndChildrenMeasure(this);
            ScalingChanged?.Invoke(this, EventArgs.Empty);
        }

        private void HandleTransparencyLevelChanged(WindowTransparencyLevel transparencyLevel)
        {
            if (_transparencyFallbackBorder != null)
            {
                if (transparencyLevel == WindowTransparencyLevel.None)
                {
                    _transparencyFallbackBorder.Background = TransparencyBackgroundFallback;
                }
                else
                {
                    _transparencyFallbackBorder.Background = null;
                }
            }

            ActualTransparencyLevel = transparencyLevel;
        }

        /// <inheritdoc/>
        protected override void OnAttachedToVisualTree(VisualTreeAttachmentEventArgs e)
        {
            base.OnAttachedToVisualTree(e);

            throw new InvalidOperationException(
                $"Control '{GetType().Name}' is a top level control and cannot be added as a child.");
        }

        protected override void OnApplyTemplate(TemplateAppliedEventArgs e)
        {
            base.OnApplyTemplate(e);

            if (PlatformImpl is null)
                return;

            _transparencyFallbackBorder = e.NameScope.Find<Border>("PART_TransparencyFallback");
            HandleTransparencyLevelChanged(PlatformImpl.TransparencyLevel);
        }

        /// <summary>
        /// Raises the <see cref="Opened"/> event.
        /// </summary>
        /// <param name="e">The event args.</param>
        protected virtual void OnOpened(EventArgs e)
        {
            FrameSize = PlatformImpl?.FrameSize;
            Opened?.Invoke(this, e);  
        } 

        /// <summary>
        /// Raises the <see cref="Closed"/> event.
        /// </summary>
        /// <param name="e">The event args.</param>
        protected virtual void OnClosed(EventArgs e) => Closed?.Invoke(this, e);

        /// <summary>
        /// Tries to get a service from an <see cref="IAvaloniaDependencyResolver"/>, logging a
        /// warning if not found.
        /// </summary>
        /// <typeparam name="T">The service type.</typeparam>
        /// <param name="resolver">The resolver.</param>
        /// <returns>The service.</returns>
        private T? TryGetService<T>(IAvaloniaDependencyResolver resolver) where T : class
        {
            var result = resolver.GetService<T>();

            if (result == null)
            {
                Logger.TryGet(LogEventLevel.Warning, LogArea.Control)?.Log(
                    this,
                    "Could not create {Service} : maybe Application.RegisterServices() wasn't called?",
                    typeof(T));
            }

            return result;
        }

        /// <summary>
        /// Handles input from <see cref="ITopLevelImpl.Input"/>.
        /// </summary>
        /// <param name="e">The event args.</param>
        private void HandleInput(RawInputEventArgs e)
        {
            if (PlatformImpl != null)
            {
                if (e is RawPointerEventArgs pointerArgs)
                {
                    pointerArgs.InputHitTestResult = this.InputHitTest(pointerArgs.Position);
                }

                _inputManager?.ProcessInput(e);
            }
            else
            {
                Logger.TryGet(LogEventLevel.Warning, LogArea.Control)?.Log(
                    this,
                    "PlatformImpl is null, couldn't handle input.");
            }
        }

        private void GlobalActualThemeVariantChanged(object? sender, EventArgs e)
        {
            SetValue(ActualThemeVariantProperty, ((IThemeVariantHost)sender!).ActualThemeVariant, BindingPriority.Template);
        }

        private void SceneInvalidated(object? sender, SceneInvalidatedEventArgs e)
        {
            _pointerOverPreProcessor?.SceneInvalidated(e.DirtyRect);
        }

        void PlatformImpl_LostFocus()
        {
            var focused = (Visual?)FocusManager?.GetFocusedElement();
            if (focused == null)
                return;
            while (focused.VisualParent != null)
                focused = focused.VisualParent;

            if (focused == this)
                KeyboardDevice.Instance?.SetFocusedElement(null, NavigationMethod.Unspecified, KeyModifiers.None);
        }

<<<<<<< HEAD
        protected override void OnPropertyChanged<T>(AvaloniaPropertyChangedEventArgs<T> change)
        {
            base.OnPropertyChanged(change);

            if (change.Property == BoundsProperty)
            {
                var oldValue = change.OldValue.GetValueOrDefault<Rect>();
                var newValue = change.NewValue.GetValueOrDefault<Rect>();

                if (oldValue.Size != newValue.Size)
                {
                    ScreenSizeChanged?.Invoke(this, EventArgs.Empty);
                }
            }
        }

        ITextInputMethodImpl? ITextInputMethodRoot.InputMethod =>
            (PlatformImpl as ITopLevelImplWithTextInputMethod)?.TextInputMethod;

        public double GetScreenWidth()
        {
            return Bounds.Size.Width;
        }

        public double GetScreenHeight()
        {
            return Bounds.Size.Height;
        }

        public event EventHandler? ScreenSizeChanged;
=======
        protected override bool BypassFlowDirectionPolicies => true;

        protected internal override void InvalidateMirrorTransform()
        {
            // Do nothing becuase TopLevel should't apply MirrorTransform on himself.
        }

        ITextInputMethodImpl? ITextInputMethodRoot.InputMethod => PlatformImpl?.TryGetFeature<ITextInputMethodImpl>();

        /// <summary>
        /// Provides layout pass timing from the layout manager to the renderer, for diagnostics purposes.
        /// </summary>
        private sealed class LayoutDiagnosticBridge : IDisposable
        {
            private readonly RendererDiagnostics _diagnostics;
            private readonly LayoutManager _layoutManager;
            private bool _isHandling;

            public LayoutDiagnosticBridge(RendererDiagnostics diagnostics, LayoutManager layoutManager)
            {
                _diagnostics = diagnostics;
                _layoutManager = layoutManager;

                diagnostics.PropertyChanged += OnDiagnosticsPropertyChanged;
            }

            public void SetupBridge()
            {
                var needsHandling = (_diagnostics.DebugOverlays & RendererDebugOverlays.LayoutTimeGraph) != 0;
                if (needsHandling != _isHandling)
                {
                    _isHandling = needsHandling;
                    _layoutManager.LayoutPassTimed = needsHandling
                        ? timing => _diagnostics.LastLayoutPassTiming = timing
                        : null;
                }
            }

            private void OnDiagnosticsPropertyChanged(object? sender, PropertyChangedEventArgs e)
            {
                if (e.PropertyName == nameof(RendererDiagnostics.DebugOverlays))
                {
                    SetupBridge();
                }
            }

            public void Dispose()
            {
                _diagnostics.PropertyChanged -= OnDiagnosticsPropertyChanged;
                _layoutManager.LayoutPassTimed = null;
            }
        }
>>>>>>> 6a76df1b
    }
}<|MERGE_RESOLUTION|>--- conflicted
+++ resolved
@@ -45,13 +45,8 @@
         ICloseable,
         IStyleHost,
         ILogicalRoot,
-<<<<<<< HEAD
         ITextInputMethodRoot,
-        IWeakEventSubscriber<ResourcesChangedEventArgs>,
         IScreenSizeProvider
-=======
-        ITextInputMethodRoot
->>>>>>> 6a76df1b
     {
         /// <summary>
         /// Defines the <see cref="ClientSize"/> property.
@@ -776,38 +771,6 @@
                 KeyboardDevice.Instance?.SetFocusedElement(null, NavigationMethod.Unspecified, KeyModifiers.None);
         }
 
-<<<<<<< HEAD
-        protected override void OnPropertyChanged<T>(AvaloniaPropertyChangedEventArgs<T> change)
-        {
-            base.OnPropertyChanged(change);
-
-            if (change.Property == BoundsProperty)
-            {
-                var oldValue = change.OldValue.GetValueOrDefault<Rect>();
-                var newValue = change.NewValue.GetValueOrDefault<Rect>();
-
-                if (oldValue.Size != newValue.Size)
-                {
-                    ScreenSizeChanged?.Invoke(this, EventArgs.Empty);
-                }
-            }
-        }
-
-        ITextInputMethodImpl? ITextInputMethodRoot.InputMethod =>
-            (PlatformImpl as ITopLevelImplWithTextInputMethod)?.TextInputMethod;
-
-        public double GetScreenWidth()
-        {
-            return Bounds.Size.Width;
-        }
-
-        public double GetScreenHeight()
-        {
-            return Bounds.Size.Height;
-        }
-
-        public event EventHandler? ScreenSizeChanged;
-=======
         protected override bool BypassFlowDirectionPolicies => true;
 
         protected internal override void InvalidateMirrorTransform()
@@ -860,6 +823,35 @@
                 _layoutManager.LayoutPassTimed = null;
             }
         }
->>>>>>> 6a76df1b
+        protected override void OnPropertyChanged<T>(AvaloniaPropertyChangedEventArgs<T> change)
+        {
+            base.OnPropertyChanged(change);
+
+            if (change.Property == BoundsProperty)
+            {
+                var oldValue = change.OldValue.GetValueOrDefault<Rect>();
+                var newValue = change.NewValue.GetValueOrDefault<Rect>();
+
+                if (oldValue.Size != newValue.Size)
+                {
+                    ScreenSizeChanged?.Invoke(this, EventArgs.Empty);
+                }
+            }
+        }
+
+        ITextInputMethodImpl? ITextInputMethodRoot.InputMethod =>
+            (PlatformImpl as ITopLevelImplWithTextInputMethod)?.TextInputMethod;
+
+        public double GetScreenWidth()
+        {
+            return Bounds.Size.Width;
+        }
+
+        public double GetScreenHeight()
+        {
+            return Bounds.Size.Height;
+        }
+
+        public event EventHandler? ScreenSizeChanged;
     }
 }