// Copyright (c) The Avalonia Project. All rights reserved.
// Licensed under the MIT license. See licence.md file in the project root for full license information.

using System;
using System.Reactive;
using System.Reactive.Linq;
using Avalonia.LogicalTree;
using Avalonia.Media;
using Avalonia.Media.Immutable;
using Avalonia.Metadata;

namespace Avalonia.Controls
{
    /// <summary>
    /// A control that displays a block of text.
    /// </summary>
    public class TextBlock : Control
    {
        /// <summary>
        /// Defines the <see cref="Background"/> property.
        /// </summary>
        public static readonly StyledProperty<IBrush> BackgroundProperty =
            Border.BackgroundProperty.AddOwner<TextBlock>();

        // TODO: Define these attached properties elsewhere (e.g. on a Text class) and AddOwner
        // them into TextBlock.

        /// <summary>
        /// Defines the <see cref="FontFamily"/> property.
        /// </summary>
        public static readonly AttachedProperty<FontFamily> FontFamilyProperty =
            AvaloniaProperty.RegisterAttached<TextBlock, Control, FontFamily>(
                nameof(FontFamily),
                defaultValue:  FontFamily.Default,
                inherits: true);

        /// <summary>
        /// Defines the <see cref="FontSize"/> property.
        /// </summary>
        public static readonly AttachedProperty<double> FontSizeProperty =
            AvaloniaProperty.RegisterAttached<TextBlock, Control, double>(
                nameof(FontSize),
                defaultValue: 12,
                inherits: true);

        /// <summary>
        /// Defines the <see cref="FontStyle"/> property.
        /// </summary>
        public static readonly AttachedProperty<FontStyle> FontStyleProperty =
            AvaloniaProperty.RegisterAttached<TextBlock, Control, FontStyle>(
                nameof(FontStyle),
                inherits: true);

        /// <summary>
        /// Defines the <see cref="FontWeight"/> property.
        /// </summary>
        public static readonly AttachedProperty<FontWeight> FontWeightProperty =
            AvaloniaProperty.RegisterAttached<TextBlock, Control, FontWeight>(
                nameof(FontWeight),
                inherits: true,
                defaultValue: FontWeight.Normal);

        /// <summary>
        /// Defines the <see cref="Foreground"/> property.
        /// </summary>
        public static readonly AttachedProperty<IBrush> ForegroundProperty =
            AvaloniaProperty.RegisterAttached<TextBlock, Control, IBrush>(
                nameof(Foreground),
                Brushes.Black,
                inherits: true);

        /// <summary>
        /// Defines the <see cref="Text"/> property.
        /// </summary>
        public static readonly DirectProperty<TextBlock, string> TextProperty =
            AvaloniaProperty.RegisterDirect<TextBlock, string>(
                nameof(Text),
                o => o.Text,
                (o, v) => o.Text = v);

        /// <summary>
        /// Defines the <see cref="TextAlignment"/> property.
        /// </summary>
        public static readonly StyledProperty<TextAlignment> TextAlignmentProperty =
            AvaloniaProperty.Register<TextBlock, TextAlignment>(nameof(TextAlignment));

        /// <summary>
        /// Defines the <see cref="TextWrapping"/> property.
        /// </summary>
        public static readonly StyledProperty<TextWrapping> TextWrappingProperty =
            AvaloniaProperty.Register<TextBlock, TextWrapping>(nameof(TextWrapping));

        private string _text;
        private FormattedText _formattedText;
        private Size _constraint;

        /// <summary>
        /// Initializes static members of the <see cref="TextBlock"/> class.
        /// </summary>
        static TextBlock()
        {
            ClipToBoundsProperty.OverrideDefaultValue<TextBlock>(true);
<<<<<<< HEAD
            AffectsRender(FontWeightProperty);
            AffectsRender(FontSizeProperty);
            AffectsRender(FontStyleProperty);
            BrushAffectsRender<TextBlock>(BackgroundProperty, ForegroundProperty);
=======
            AffectsRender<TextBlock>(
                ForegroundProperty,
                FontWeightProperty,
                FontSizeProperty,
                FontStyleProperty);
>>>>>>> 370001b3
        }

        /// <summary>
        /// Initializes a new instance of the <see cref="TextBlock"/> class.
        /// </summary>
        public TextBlock()
        {
            _text = string.Empty;

            Observable.Merge(
                this.GetObservable(TextProperty).Select(_ => Unit.Default),
                this.GetObservable(TextAlignmentProperty).Select(_ => Unit.Default),
                this.GetObservable(FontSizeProperty).Select(_ => Unit.Default),
                this.GetObservable(FontStyleProperty).Select(_ => Unit.Default),
                this.GetObservable(FontWeightProperty).Select(_ => Unit.Default))
                .Subscribe(_ =>
                {
                    InvalidateFormattedText();
                    InvalidateMeasure();
                });
        }

        /// <summary>
        /// Gets or sets a brush used to paint the control's background.
        /// </summary>
        public IBrush Background
        {
            get { return GetValue(BackgroundProperty); }
            set { SetValue(BackgroundProperty, value); }
        }

        /// <summary>
        /// Gets or sets the text.
        /// </summary>
        [Content]
        public string Text
        {
            get { return _text; }
            set { SetAndRaise(TextProperty, ref _text, value); }
        }

        /// <summary>
        /// Gets or sets the font family.
        /// </summary>
        public FontFamily FontFamily
        {
            get { return GetValue(FontFamilyProperty); }
            set { SetValue(FontFamilyProperty, value); }
        }

        /// <summary>
        /// Gets or sets the font size.
        /// </summary>
        public double FontSize
        {
            get { return GetValue(FontSizeProperty); }
            set { SetValue(FontSizeProperty, value); }
        }

        /// <summary>
        /// Gets or sets the font style.
        /// </summary>
        public FontStyle FontStyle
        {
            get { return GetValue(FontStyleProperty); }
            set { SetValue(FontStyleProperty, value); }
        }

        /// <summary>
        /// Gets or sets the font weight.
        /// </summary>
        public FontWeight FontWeight
        {
            get { return GetValue(FontWeightProperty); }
            set { SetValue(FontWeightProperty, value); }
        }

        /// <summary>
        /// Gets or sets a brush used to paint the text.
        /// </summary>
        public IBrush Foreground
        {
            get { return GetValue(ForegroundProperty); }
            set { SetValue(ForegroundProperty, value); }
        }

        /// <summary>
        /// Gets the <see cref="FormattedText"/> used to render the text.
        /// </summary>
        public FormattedText FormattedText
        {
            get
            {
                if (_formattedText == null)
                {
                    _formattedText = CreateFormattedText(_constraint, Text);
                }

                return _formattedText;
            }
        }

        /// <summary>
        /// Gets or sets the control's text wrapping mode.
        /// </summary>
        public TextWrapping TextWrapping
        {
            get { return GetValue(TextWrappingProperty); }
            set { SetValue(TextWrappingProperty, value); }
        }

        /// <summary>
        /// Gets or sets the text alignment.
        /// </summary>
        public TextAlignment TextAlignment
        {
            get { return GetValue(TextAlignmentProperty); }
            set { SetValue(TextAlignmentProperty, value); }
        }

        /// <summary>
        /// Gets the value of the attached <see cref="FontFamilyProperty"/> on a control.
        /// </summary>
        /// <param name="control">The control.</param>
        /// <returns>The font family.</returns>
        public static FontFamily GetFontFamily(Control control)
        {
            return control.GetValue(FontFamilyProperty);
        }

        /// <summary>
        /// Gets the value of the attached <see cref="FontSizeProperty"/> on a control.
        /// </summary>
        /// <param name="control">The control.</param>
        /// <returns>The font family.</returns>
        public static double GetFontSize(Control control)
        {
            return control.GetValue(FontSizeProperty);
        }

        /// <summary>
        /// Gets the value of the attached <see cref="FontStyleProperty"/> on a control.
        /// </summary>
        /// <param name="control">The control.</param>
        /// <returns>The font family.</returns>
        public static FontStyle GetFontStyle(Control control)
        {
            return control.GetValue(FontStyleProperty);
        }

        /// <summary>
        /// Gets the value of the attached <see cref="FontWeightProperty"/> on a control.
        /// </summary>
        /// <param name="control">The control.</param>
        /// <returns>The font family.</returns>
        public static FontWeight GetFontWeight(Control control)
        {
            return control.GetValue(FontWeightProperty);
        }

        /// <summary>
        /// Gets the value of the attached <see cref="ForegroundProperty"/> on a control.
        /// </summary>
        /// <param name="control">The control.</param>
        /// <returns>The foreground.</returns>
        public static IBrush GetForeground(Control control)
        {
            return control.GetValue(ForegroundProperty);
        }

        /// <summary>
        /// Sets the value of the attached <see cref="FontFamilyProperty"/> on a control.
        /// </summary>
        /// <param name="control">The control.</param>
        /// <param name="value">The property value to set.</param>
        /// <returns>The font family.</returns>
        public static void SetFontFamily(Control control, FontFamily value)
        {
            control.SetValue(FontFamilyProperty, value);
        }

        /// <summary>
        /// Sets the value of the attached <see cref="FontSizeProperty"/> on a control.
        /// </summary>
        /// <param name="control">The control.</param>
        /// <param name="value">The property value to set.</param>
        /// <returns>The font family.</returns>
        public static void SetFontSize(Control control, double value)
        {
            control.SetValue(FontSizeProperty, value);
        }

        /// <summary>
        /// Sets the value of the attached <see cref="FontStyleProperty"/> on a control.
        /// </summary>
        /// <param name="control">The control.</param>
        /// <param name="value">The property value to set.</param>
        /// <returns>The font family.</returns>
        public static void SetFontStyle(Control control, FontStyle value)
        {
            control.SetValue(FontStyleProperty, value);
        }

        /// <summary>
        /// Sets the value of the attached <see cref="FontWeightProperty"/> on a control.
        /// </summary>
        /// <param name="control">The control.</param>
        /// <param name="value">The property value to set.</param>
        /// <returns>The font family.</returns>
        public static void SetFontWeight(Control control, FontWeight value)
        {
            control.SetValue(FontWeightProperty, value);
        }

        /// <summary>
        /// Sets the value of the attached <see cref="ForegroundProperty"/> on a control.
        /// </summary>
        /// <param name="control">The control.</param>
        /// <param name="value">The property value to set.</param>
        /// <returns>The font family.</returns>
        public static void SetForeground(Control control, IBrush value)
        {
            control.SetValue(ForegroundProperty, value);
        }

        /// <summary>
        /// Renders the <see cref="TextBlock"/> to a drawing context.
        /// </summary>
        /// <param name="context">The drawing context.</param>
        public override void Render(DrawingContext context)
        {
            var background = Background;

            if (background != null)
            {
                context.FillRectangle(background, new Rect(Bounds.Size));
            }

            FormattedText.Constraint = Bounds.Size;
            context.DrawText(Foreground, new Point(), FormattedText);
        }

        /// <summary>
        /// Creates the <see cref="FormattedText"/> used to render the text.
        /// </summary>
        /// <param name="constraint">The constraint of the text.</param>
        /// <param name="text">The text to format.</param>
        /// <returns>A <see cref="FormattedText"/> object.</returns>
        protected virtual FormattedText CreateFormattedText(Size constraint, string text)
        {
            return new FormattedText
            {
                Constraint = constraint,
                Typeface = new Typeface(FontFamily, FontSize, FontStyle, FontWeight),
                Text = text ?? string.Empty,
                TextAlignment = TextAlignment,
                Wrapping = TextWrapping,
            };
        }

        /// <summary>
        /// Invalidates <see cref="FormattedText"/>.
        /// </summary>
        protected void InvalidateFormattedText()
        {
            if (_formattedText != null)
            {
                _constraint = _formattedText.Constraint;
                _formattedText = null;
            }
        }

        /// <summary>
        /// Measures the control.
        /// </summary>
        /// <param name="availableSize">The available size for the control.</param>
        /// <returns>The desired size.</returns>
        protected override Size MeasureOverride(Size availableSize)
        {
            if (!string.IsNullOrEmpty(Text))
            {
                if (TextWrapping == TextWrapping.Wrap)
                {
                    FormattedText.Constraint = new Size(availableSize.Width, double.PositiveInfinity);
                }
                else
                {
                    FormattedText.Constraint = Size.Infinity;
                }

                return FormattedText.Measure();
            }

            return new Size();
        }

        protected override void OnAttachedToLogicalTree(LogicalTreeAttachmentEventArgs e)
        {
            base.OnAttachedToLogicalTree(e);
            InvalidateFormattedText();
            InvalidateMeasure();
        }
    }
}<|MERGE_RESOLUTION|>--- conflicted
+++ resolved
@@ -100,18 +100,11 @@
         static TextBlock()
         {
             ClipToBoundsProperty.OverrideDefaultValue<TextBlock>(true);
-<<<<<<< HEAD
-            AffectsRender(FontWeightProperty);
-            AffectsRender(FontSizeProperty);
-            AffectsRender(FontStyleProperty);
-            BrushAffectsRender<TextBlock>(BackgroundProperty, ForegroundProperty);
-=======
             AffectsRender<TextBlock>(
-                ForegroundProperty,
                 FontWeightProperty,
                 FontSizeProperty,
                 FontStyleProperty);
->>>>>>> 370001b3
+            BrushAffectsRender<TextBlock>(BackgroundProperty, ForegroundProperty);
         }
 
         /// <summary>
