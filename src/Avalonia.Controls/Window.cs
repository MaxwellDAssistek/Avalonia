--- conflicted
+++ resolved
@@ -117,14 +117,12 @@
 
             IconProperty.Changed.AddClassHandler<Window>((s, e) => s.PlatformImpl?.SetIcon(((WindowIcon)e.NewValue).PlatformImpl));
 
-<<<<<<< HEAD
+            CanResizeProperty.Changed.AddClassHandler<Window>((w, e) => w.PlatformImpl?.CanResize((bool)e.NewValue));
+
             OwnerProperty.Changed.AddClassHandler<Window>((s, e) =>
             {
                 s.PlatformImpl?.SetOwner(((Window)e.NewValue).PlatformImpl);
             });
-=======
-            CanResizeProperty.Changed.AddClassHandler<Window>((w, e) => w.PlatformImpl?.CanResize((bool)e.NewValue));
->>>>>>> bc3d6ec8
         }
 
         /// <summary>
