﻿using System;
using Avalonia.Controls.Metadata;
using Avalonia.Controls.Presenters;
using Avalonia.Controls.Primitives;
using Avalonia.Controls.Templates;
using Avalonia.Input;
using Avalonia.Interactivity;
using Avalonia.LogicalTree;
using Avalonia.Media;
using Avalonia.Metadata;
using Avalonia.VisualTree;

namespace Avalonia.Controls
{
    /// <summary>
    /// Defines constants for how the SplitView Pane should display
    /// </summary>
    public enum SplitViewDisplayMode
    {
        /// <summary>
        /// Pane is displayed next to content, and does not auto collapse
        /// when tapped outside
        /// </summary>
        Inline,
        /// <summary>
        /// Pane is displayed next to content. When collapsed, pane is still
        /// visible according to CompactPaneLength. Pane does not auto collapse
        /// when tapped outside
        /// </summary>
        CompactInline,
        /// <summary>
        /// Pane is displayed above content. Pane collapses when tapped outside
        /// </summary>
        Overlay,
        /// <summary>
        /// Pane is displayed above content. When collapsed, pane is still
        /// visible according to CompactPaneLength. Pane collapses when tapped outside
        /// </summary>
        CompactOverlay
    }

    /// <summary>
    /// Defines constants for where the Pane should appear
    /// </summary>
    public enum SplitViewPanePlacement
    {
        Left,
        Right
    }

    public class SplitViewTemplateSettings : AvaloniaObject
    {
        internal SplitViewTemplateSettings() { }

        public static readonly StyledProperty<double> ClosedPaneWidthProperty =
            AvaloniaProperty.Register<SplitViewTemplateSettings, double>(nameof(ClosedPaneWidth), 0d);

        public static readonly StyledProperty<GridLength> PaneColumnGridLengthProperty =
            AvaloniaProperty.Register<SplitViewTemplateSettings, GridLength>(nameof(PaneColumnGridLength));

        public double ClosedPaneWidth
        {
            get => GetValue(ClosedPaneWidthProperty);
            internal set => SetValue(ClosedPaneWidthProperty, value);
        }

        public GridLength PaneColumnGridLength
        {
            get => GetValue(PaneColumnGridLengthProperty);
            internal set => SetValue(PaneColumnGridLengthProperty, value);
        }
    }

    /// <summary>
    /// A control with two views: A collapsible pane and an area for content
    /// </summary>
    [TemplatePart("PART_PaneRoot", typeof(Panel))]
    [PseudoClasses(":open", ":closed")]
    [PseudoClasses(":compactoverlay", ":compactinline", ":overlay", ":inline")]
    [PseudoClasses(":left", ":right")]
    [PseudoClasses(":lightdismiss")]
    public class SplitView : ContentControl
    {
        /*
            Pseudo classes & combos
            :open / :closed
            :compactoverlay :compactinline :overlay :inline
            :left :right
        */

        /// <summary>
        /// Defines the <see cref="CompactPaneLength"/> property
        /// </summary>
        public static readonly StyledProperty<double> CompactPaneLengthProperty =
            AvaloniaProperty.Register<SplitView, double>(nameof(CompactPaneLength), defaultValue: 48);

        /// <summary>
        /// Defines the <see cref="DisplayMode"/> property
        /// </summary>
        public static readonly StyledProperty<SplitViewDisplayMode> DisplayModeProperty =
            AvaloniaProperty.Register<SplitView, SplitViewDisplayMode>(nameof(DisplayMode), defaultValue: SplitViewDisplayMode.Overlay);

        /// <summary>
        /// Defines the <see cref="IsPaneOpen"/> property
        /// </summary>
        public static readonly DirectProperty<SplitView, bool> IsPaneOpenProperty =
            AvaloniaProperty.RegisterDirect<SplitView, bool>(nameof(IsPaneOpen),
                x => x.IsPaneOpen, (x, v) => x.IsPaneOpen = v);

        /// <summary>
        /// Defines the <see cref="OpenPaneLength"/> property
        /// </summary>
        public static readonly StyledProperty<double> OpenPaneLengthProperty =
            AvaloniaProperty.Register<SplitView, double>(nameof(OpenPaneLength), defaultValue: 320);

        /// <summary>
        /// Defines the <see cref="PaneBackground"/> property
        /// </summary>
        public static readonly StyledProperty<IBrush?> PaneBackgroundProperty =
            AvaloniaProperty.Register<SplitView, IBrush?>(nameof(PaneBackground));

        /// <summary>
        /// Defines the <see cref="PanePlacement"/> property
        /// </summary>
        public static readonly StyledProperty<SplitViewPanePlacement> PanePlacementProperty =
            AvaloniaProperty.Register<SplitView, SplitViewPanePlacement>(nameof(PanePlacement));

        /// <summary>
        /// Defines the <see cref="Pane"/> property
        /// </summary>
        public static readonly StyledProperty<object?> PaneProperty =
            AvaloniaProperty.Register<SplitView, object?>(nameof(Pane));

        /// <summary>
        /// Defines the <see cref="PaneTemplate"/> property.
        /// </summary>
        public static readonly StyledProperty<IDataTemplate> PaneTemplateProperty =
            AvaloniaProperty.Register<HeaderedContentControl, IDataTemplate>(nameof(PaneTemplate));

        /// <summary>
        /// Defines the <see cref="UseLightDismissOverlayMode"/> property
        /// </summary>
        public static readonly StyledProperty<bool> UseLightDismissOverlayModeProperty =
            AvaloniaProperty.Register<SplitView, bool>(nameof(UseLightDismissOverlayMode));

        /// <summary>
        /// Defines the <see cref="TemplateSettings"/> property
        /// </summary>
        public static readonly StyledProperty<SplitViewTemplateSettings> TemplateSettingsProperty =
            AvaloniaProperty.Register<SplitView, SplitViewTemplateSettings>(nameof(TemplateSettings));

        private bool _isPaneOpen;
<<<<<<< HEAD
        private Panel _pane;
        private IDisposable _pointerDisposable;
        private IContentPresenter _panePresenter;
        private ILogical _paneChild;
=======
        private Panel? _pane;
        private IDisposable? _pointerDisposable;
>>>>>>> 2d03f508

        public SplitView()
        {
            PseudoClasses.Add(":overlay");
            PseudoClasses.Add(":left");

            TemplateSettings = new SplitViewTemplateSettings();
        }

        static SplitView()
        {
            UseLightDismissOverlayModeProperty.Changed.AddClassHandler<SplitView>((x, v) => x.OnUseLightDismissChanged(v));
            CompactPaneLengthProperty.Changed.AddClassHandler<SplitView>((x, v) => x.OnCompactPaneLengthChanged(v));
            PanePlacementProperty.Changed.AddClassHandler<SplitView>((x, v) => x.OnPanePlacementChanged(v));
            DisplayModeProperty.Changed.AddClassHandler<SplitView>((x, v) => x.OnDisplayModeChanged(v));
        }

        /// <summary>
        /// Gets or sets the length of the pane when in <see cref="SplitViewDisplayMode.CompactOverlay"/> 
        /// or <see cref="SplitViewDisplayMode.CompactInline"/> mode
        /// </summary>
        public double CompactPaneLength
        {
            get => GetValue(CompactPaneLengthProperty);
            set => SetValue(CompactPaneLengthProperty, value);
        }

        /// <summary>
        /// Gets or sets the <see cref="SplitViewDisplayMode"/> for the SplitView
        /// </summary>
        public SplitViewDisplayMode DisplayMode
        {
            get => GetValue(DisplayModeProperty);
            set => SetValue(DisplayModeProperty, value);
        }

        /// <summary>
        /// Gets or sets whether the pane is open or closed
        /// </summary>
        public bool IsPaneOpen
        {
            get => _isPaneOpen;
            set
            {
                if (value == _isPaneOpen)
                {
                    return;
                }

                if (value)
                {
                    OnPaneOpening(this, EventArgs.Empty);
                    SetAndRaise(IsPaneOpenProperty, ref _isPaneOpen, value);

                    PseudoClasses.Add(":open");
                    PseudoClasses.Remove(":closed");
                    OnPaneOpened(this, EventArgs.Empty);
                }
                else
                {
                    SplitViewPaneClosingEventArgs args = new SplitViewPaneClosingEventArgs(false);
                    OnPaneClosing(this, args);
                    if (!args.Cancel)
                    {
                        SetAndRaise(IsPaneOpenProperty, ref _isPaneOpen, value);

                        PseudoClasses.Add(":closed");
                        PseudoClasses.Remove(":open");
                        OnPaneClosed(this, EventArgs.Empty);
                    }
                }
            }
        }

        /// <summary>
        /// Gets or sets the length of the pane when open
        /// </summary>
        public double OpenPaneLength
        {
            get => GetValue(OpenPaneLengthProperty);
            set => SetValue(OpenPaneLengthProperty, value);
        }

        /// <summary>
        /// Gets or sets the background of the pane
        /// </summary>
        public IBrush? PaneBackground
        {
            get => GetValue(PaneBackgroundProperty);
            set => SetValue(PaneBackgroundProperty, value);
        }

        /// <summary>
        /// Gets or sets the <see cref="SplitViewPanePlacement"/> for the SplitView
        /// </summary>
        public SplitViewPanePlacement PanePlacement
        {
            get => GetValue(PanePlacementProperty);
            set => SetValue(PanePlacementProperty, value);
        }

        /// <summary>
        /// Gets or sets the Pane for the SplitView
        /// </summary>
        [DependsOn(nameof(PaneTemplate))]
        public object? Pane
        {
            get => GetValue(PaneProperty);
            set => SetValue(PaneProperty, value);
        }
        
        /// <summary>
        /// Gets or sets the data template used to display the header content of the control.
        /// </summary>
        public IDataTemplate PaneTemplate
        {
            get => GetValue(PaneTemplateProperty);
            set => SetValue(PaneTemplateProperty, value);
        }

        /// <summary>
        /// Gets or sets whether WinUI equivalent LightDismissOverlayMode is enabled
        /// <para>When enabled, and the pane is open in Overlay or CompactOverlay mode,
        /// the contents of the splitview are darkened to visually separate the open pane
        /// and the rest of the SplitView</para>
        /// </summary>
        public bool UseLightDismissOverlayMode
        {
            get => GetValue(UseLightDismissOverlayModeProperty);
            set => SetValue(UseLightDismissOverlayModeProperty, value);
        }

        /// <summary>
        /// Gets or sets the TemplateSettings for the SplitView
        /// </summary>
        public SplitViewTemplateSettings TemplateSettings
        {
            get => GetValue(TemplateSettingsProperty);
            set => SetValue(TemplateSettingsProperty, value);
        }

        protected override int LogicalChildrenCount => base.LogicalChildrenCount + (_paneChild is null ? 0 : 1);

        /// <summary>
        /// Fired when the pane is closed
        /// </summary>
        public event EventHandler<EventArgs>? PaneClosed;

        /// <summary>
        /// Fired when the pane is closing
        /// </summary>
        public event EventHandler<SplitViewPaneClosingEventArgs>? PaneClosing;

        /// <summary>
        /// Fired when the pane is opened
        /// </summary>
        public event EventHandler<EventArgs>? PaneOpened;

        /// <summary>
        /// Fired when the pane is opening
        /// </summary>
        public event EventHandler<EventArgs>? PaneOpening;

        protected override void RegisterContentPresenter(IContentPresenter presenter)
        {
            base.RegisterContentPresenter(presenter);

            if (presenter.Name == "PART_PanePresenter")
                _panePresenter = presenter;
        }

        protected override void RegisterLogicalChild(IContentPresenter presenter, ILogical child)
        {
            base.RegisterLogicalChild(presenter, child);

            if (presenter == _panePresenter)
                SetPaneChild(child);
        }

        protected override ILogical GetLogicalChild(int index)
        {
            if (index == base.LogicalChildrenCount && _paneChild is not null)
                return _paneChild;
            return base.GetLogicalChild(index);
        }

        protected override void OnApplyTemplate(TemplateAppliedEventArgs e)
        {
            base.OnApplyTemplate(e);
            _pane = e.NameScope.Find<Panel>("PART_PaneRoot");
        }

        protected override void OnAttachedToVisualTree(VisualTreeAttachmentEventArgs e)
        {
            base.OnAttachedToVisualTree(e);

            var topLevel = this.VisualRoot;
            if (topLevel is Window window)
            {
                _pointerDisposable = window.AddDisposableHandler(PointerPressedEvent, PointerPressedOutside, RoutingStrategies.Tunnel);
            }
        }

        protected override void OnDetachedFromVisualTree(VisualTreeAttachmentEventArgs e)
        {
            base.OnDetachedFromVisualTree(e);
            _pointerDisposable?.Dispose();
        }

<<<<<<< HEAD
        protected override void OnPropertyChanged<T>(AvaloniaPropertyChangedEventArgs<T> change)
        {
            base.OnPropertyChanged(change);

            if (change.Property == PaneProperty)
                SetPaneChild(change.NewValue.GetValueOrDefault<ILogical>());
        }

        private void PointerPressedOutside(object sender, PointerPressedEventArgs e)
=======
        private void PointerPressedOutside(object? sender, PointerPressedEventArgs e)
>>>>>>> 2d03f508
        {
            if (!IsPaneOpen)
            {
                return;
            }

            //If we click within the Pane, don't do anything
            //Otherwise, ClosePane if open & using an overlay display mode
            bool closePane = ShouldClosePane();
            if (!closePane)
            {
                return;
            }

            var src = e.Source as IVisual;
            while (src != null)
            {
                // Make assumption that if Popup is in visual tree,
                // owning control is within pane
                // This works because if pane is triggered to close
                // when clicked anywhere else in Window, the pane 
                // would close before the popup is opened
                if (src == _pane || src is PopupRoot)
                {
                    closePane = false;
                    break;
                }

                src = src.VisualParent;
            }
            if (closePane)
            {
                IsPaneOpen = false;
                e.Handled = true;
            }
        }
                
        private bool ShouldClosePane()
        {
            return (DisplayMode == SplitViewDisplayMode.CompactOverlay || DisplayMode == SplitViewDisplayMode.Overlay);
        }

        protected virtual void OnPaneOpening(SplitView sender, EventArgs args)
        {
            PaneOpening?.Invoke(sender, args);
        }

        protected virtual void OnPaneOpened(SplitView sender, EventArgs args)
        {
            PaneOpened?.Invoke(sender, args);
        }

        protected virtual void OnPaneClosing(SplitView sender, SplitViewPaneClosingEventArgs args)
        {
            PaneClosing?.Invoke(sender, args);
        }

        protected virtual void OnPaneClosed(SplitView sender, EventArgs args)
        {
            PaneClosed?.Invoke(sender, args);
        }

        private void OnCompactPaneLengthChanged(AvaloniaPropertyChangedEventArgs e)
        {
            var newLen = (double)e.NewValue!;
            var displayMode = DisplayMode;
            if (displayMode == SplitViewDisplayMode.CompactInline)
            {
                TemplateSettings.ClosedPaneWidth = newLen;
            }
            else if (displayMode == SplitViewDisplayMode.CompactOverlay)
            {
                TemplateSettings.ClosedPaneWidth = newLen;
                TemplateSettings.PaneColumnGridLength = new GridLength(newLen, GridUnitType.Pixel);
            }
        }

        private void OnPanePlacementChanged(AvaloniaPropertyChangedEventArgs e)
        {
            var oldState = e.OldValue!.ToString()!.ToLower();
            var newState = e.NewValue!.ToString()!.ToLower();
            PseudoClasses.Remove($":{oldState}");
            PseudoClasses.Add($":{newState}");
        }

        private void OnDisplayModeChanged(AvaloniaPropertyChangedEventArgs e)
        {
            var oldState = e.OldValue!.ToString()!.ToLower();
            var newState = e.NewValue!.ToString()!.ToLower();

            PseudoClasses.Remove($":{oldState}");
            PseudoClasses.Add($":{newState}");

            var (closedPaneWidth, paneColumnGridLength) = (SplitViewDisplayMode)e.NewValue switch
            {
                SplitViewDisplayMode.Overlay => (0, new GridLength(0, GridUnitType.Pixel)),
                SplitViewDisplayMode.CompactOverlay => (CompactPaneLength, new GridLength(CompactPaneLength, GridUnitType.Pixel)),
                SplitViewDisplayMode.Inline => (0, new GridLength(0, GridUnitType.Auto)),
                SplitViewDisplayMode.CompactInline => (CompactPaneLength, new GridLength(0, GridUnitType.Auto)),
                _ => throw new NotImplementedException(),
            };
            TemplateSettings.ClosedPaneWidth = closedPaneWidth;
            TemplateSettings.PaneColumnGridLength = paneColumnGridLength;
        }

        private void OnUseLightDismissChanged(AvaloniaPropertyChangedEventArgs e)
        {
            var mode = (bool)e.NewValue!;
            PseudoClasses.Set(":lightdismiss", mode);
        }

        private void SetPaneChild(ILogical child)
        {
            if (_paneChild != child)
            {
                if (_paneChild is not null && _paneChild.LogicalParent == this)
                    ((ISetLogicalParent)_paneChild).SetParent(null);
                _paneChild = child;
                if (_paneChild is not null && _paneChild.LogicalParent is null)
                    ((ISetLogicalParent)_paneChild).SetParent(this);
            }
        }
    }
}<|MERGE_RESOLUTION|>--- conflicted
+++ resolved
@@ -150,15 +150,10 @@
             AvaloniaProperty.Register<SplitView, SplitViewTemplateSettings>(nameof(TemplateSettings));
 
         private bool _isPaneOpen;
-<<<<<<< HEAD
-        private Panel _pane;
-        private IDisposable _pointerDisposable;
-        private IContentPresenter _panePresenter;
-        private ILogical _paneChild;
-=======
         private Panel? _pane;
         private IDisposable? _pointerDisposable;
->>>>>>> 2d03f508
+        private IContentPresenter? _panePresenter;
+        private ILogical? _paneChild;
 
         public SplitView()
         {
@@ -330,7 +325,7 @@
                 _panePresenter = presenter;
         }
 
-        protected override void RegisterLogicalChild(IContentPresenter presenter, ILogical child)
+        protected override void RegisterLogicalChild(IContentPresenter presenter, ILogical? child)
         {
             base.RegisterLogicalChild(presenter, child);
 
@@ -368,7 +363,6 @@
             _pointerDisposable?.Dispose();
         }
 
-<<<<<<< HEAD
         protected override void OnPropertyChanged<T>(AvaloniaPropertyChangedEventArgs<T> change)
         {
             base.OnPropertyChanged(change);
@@ -377,10 +371,7 @@
                 SetPaneChild(change.NewValue.GetValueOrDefault<ILogical>());
         }
 
-        private void PointerPressedOutside(object sender, PointerPressedEventArgs e)
-=======
         private void PointerPressedOutside(object? sender, PointerPressedEventArgs e)
->>>>>>> 2d03f508
         {
             if (!IsPaneOpen)
             {
@@ -492,7 +483,7 @@
             PseudoClasses.Set(":lightdismiss", mode);
         }
 
-        private void SetPaneChild(ILogical child)
+        private void SetPaneChild(ILogical? child)
         {
             if (_paneChild != child)
             {
