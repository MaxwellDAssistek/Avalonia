--- conflicted
+++ resolved
@@ -131,19 +131,6 @@
             private set { SetAndRaise(ViewportProperty, ref _viewport, value); }
         }
 
-        /// <summary>
-<<<<<<< HEAD
-        /// Gets or sets a value indicating whether the content can be scrolled horizontally.
-        /// </summary>
-        public bool CanScrollHorizontally
-        {
-            get => GetValue(CanScrollHorizontallyProperty);
-            set => SetValue(CanScrollHorizontallyProperty, value);
-        }
-
-        /// <summary>
-=======
->>>>>>> 9378d626
         /// Attempts to bring a portion of the target visual into view by scrolling the content.
         /// </summary>
         /// <param name="target">The target visual.</param>
@@ -215,22 +202,9 @@
                 return base.MeasureOverride(availableSize);
             }
 
-<<<<<<< HEAD
             var constraint = new Size(
-                CanScrollHorizontally ? double.PositiveInfinity : availableSize.Width,
-                double.PositiveInfinity);
-=======
-                    if (!CanHorizontallyScroll)
-                    {
-                        measureSize = measureSize.WithWidth(availableSize.Width);
-                    }
-
-                    if (!CanVerticallyScroll)
-                    {
-                        measureSize = measureSize.WithHeight(availableSize.Height);
-                    }
-                }
->>>>>>> 9378d626
+                CanHorizontallyScroll ? double.PositiveInfinity : availableSize.Width,
+                CanVerticallyScroll ? double.PositiveInfinity : availableSize.Height);
 
             Child.Measure(constraint);
             return Child.DesiredSize.Constrain(availableSize);
@@ -245,10 +219,8 @@
             }
 
             var size = new Size(
-                CanScrollHorizontally ?
-                    Math.Max(Child.DesiredSize.Width, finalSize.Width) :
-                    finalSize.Width,
-                Math.Max(Child.DesiredSize.Height, finalSize.Height));
+                CanHorizontallyScroll ? Math.Max(Child.DesiredSize.Width, finalSize.Width) : finalSize.Width,
+                CanVerticallyScroll ? Math.Max(Child.DesiredSize.Height, finalSize.Height) : finalSize.Height);
             ArrangeOverrideImpl(size, -Offset);
             Viewport = finalSize;
             Extent = Child.Bounds.Size;
