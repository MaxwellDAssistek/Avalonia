using System;
using System.Collections.Specialized;
using Avalonia.Controls.Primitives;
using Avalonia.Input;
using static Avalonia.Utilities.MathUtilities;

namespace Avalonia.Controls.Presenters
{
    /// <summary>
    /// Displays items inside an <see cref="ItemsControl"/>.
    /// </summary>
    public class ItemsPresenter : ItemsPresenterBase, ILogicalScrollable
    {
        /// <summary>
        /// Defines the <see cref="VirtualizationMode"/> property.
        /// </summary>
        public static readonly StyledProperty<ItemVirtualizationMode> VirtualizationModeProperty =
            AvaloniaProperty.Register<ItemsPresenter, ItemVirtualizationMode>(
                nameof(VirtualizationMode),
                defaultValue: ItemVirtualizationMode.None);

        private bool _canHorizontallyScroll;
        private bool _canVerticallyScroll;
        private EventHandler _scrollInvalidated;

        /// <summary>
        /// Initializes static members of the <see cref="ItemsPresenter"/> class.
        /// </summary>
        static ItemsPresenter()
        {
            KeyboardNavigation.TabNavigationProperty.OverrideDefaultValue(
                typeof(ItemsPresenter),
                KeyboardNavigationMode.Once);

            VirtualizationModeProperty.Changed
                .AddClassHandler<ItemsPresenter>((x, e) => x.VirtualizationModeChanged(e));
        }

        /// <summary>
        /// Gets or sets the virtualization mode for the items.
        /// </summary>
        public ItemVirtualizationMode VirtualizationMode
        {
            get { return GetValue(VirtualizationModeProperty); }
            set { SetValue(VirtualizationModeProperty, value); }
        }

        /// <summary>
        /// Gets or sets a value indicating whether the content can be scrolled horizontally.
        /// </summary>
        bool ILogicalScrollable.CanHorizontallyScroll
        {
            get { return _canHorizontallyScroll; }
            set
            {
                _canHorizontallyScroll = value;
                InvalidateMeasure();
            }
        }

        /// <summary>
        /// Gets or sets a value indicating whether the content can be scrolled horizontally.
        /// </summary>
        bool ILogicalScrollable.CanVerticallyScroll
        {
            get { return _canVerticallyScroll; }
            set
            {
                _canVerticallyScroll = value;
                InvalidateMeasure();
            }
        }
        /// <inheritdoc/>
        bool ILogicalScrollable.IsLogicalScrollEnabled
        {
            get { return Virtualizer?.IsLogicalScrollEnabled ?? false; }
        }

        /// <inheritdoc/>
        Size IScrollable.Extent => Virtualizer?.Extent ?? Size.Empty;

        /// <inheritdoc/>
        Vector IScrollable.Offset
        {
            get { return Virtualizer?.Offset ?? new Vector(); }
            set
            {
                if (Virtualizer != null)
                {
                    Virtualizer.Offset = CoerceOffset(value);
                }
            }
        }

        /// <inheritdoc/>
        Size IScrollable.Viewport => Virtualizer?.Viewport ?? Bounds.Size;

        /// <inheritdoc/>
        event EventHandler ILogicalScrollable.ScrollInvalidated
        {
            add => _scrollInvalidated += value;
            remove => _scrollInvalidated -= value;
        }

        /// <inheritdoc/>
        Size ILogicalScrollable.ScrollSize => new Size(ScrollViewer.DefaultSmallChange, 1);

        /// <inheritdoc/>
        Size ILogicalScrollable.PageScrollSize => Virtualizer?.Viewport ?? new Size(16, 16);

        internal ItemVirtualizer Virtualizer { get; private set; }

        /// <inheritdoc/>
        bool ILogicalScrollable.BringIntoView(IControl target, Rect targetRect)
        {
            return false;
        }

        /// <inheritdoc/>
        IControl ILogicalScrollable.GetControlInDirection(NavigationDirection direction, IControl from)
        {
            return Virtualizer?.GetControlInDirection(direction, from);
        }

<<<<<<< HEAD
        public override void ScrollIntoView(int index)
=======
        /// <inheritdoc/>
        void ILogicalScrollable.RaiseScrollInvalidated(EventArgs e)
        {
            _scrollInvalidated?.Invoke(this, e);
        }

        public override void ScrollIntoView(object item)
>>>>>>> 6c99236a
        {
            Virtualizer?.ScrollIntoView(index);
        }

        /// <inheritdoc/>
        protected override Size MeasureOverride(Size availableSize)
        {
            return Virtualizer?.MeasureOverride(availableSize) ?? Size.Empty;
        }

        protected override Size ArrangeOverride(Size finalSize)
        {
            return Virtualizer?.ArrangeOverride(finalSize) ?? Size.Empty;
        }

        /// <inheritdoc/>
        protected override void PanelCreated(IPanel panel)
        {
            Virtualizer?.Dispose();
            Virtualizer = ItemVirtualizer.Create(this);
            _scrollInvalidated?.Invoke(this, EventArgs.Empty);

            KeyboardNavigation.SetTabNavigation(
                (InputElement)Panel,
                KeyboardNavigation.GetTabNavigation(this));
        }

        protected override void ItemsChanged(NotifyCollectionChangedEventArgs e)
        {
            Virtualizer?.ItemsChanged(Items, e);
        }

        private Vector CoerceOffset(Vector value)
        {
            var scrollable = (ILogicalScrollable)this;
            var maxX = Math.Max(scrollable.Extent.Width - scrollable.Viewport.Width, 0);
            var maxY = Math.Max(scrollable.Extent.Height - scrollable.Viewport.Height, 0);
            return new Vector(Clamp(value.X, 0, maxX), Clamp(value.Y, 0, maxY));
        }

        private void VirtualizationModeChanged(AvaloniaPropertyChangedEventArgs e)
        {
            Virtualizer?.Dispose();
            Virtualizer = ItemVirtualizer.Create(this);
            _scrollInvalidated?.Invoke(this, EventArgs.Empty);
        }
    }
}<|MERGE_RESOLUTION|>--- conflicted
+++ resolved
@@ -122,17 +122,13 @@
             return Virtualizer?.GetControlInDirection(direction, from);
         }
 
-<<<<<<< HEAD
-        public override void ScrollIntoView(int index)
-=======
         /// <inheritdoc/>
         void ILogicalScrollable.RaiseScrollInvalidated(EventArgs e)
         {
             _scrollInvalidated?.Invoke(this, e);
         }
 
-        public override void ScrollIntoView(object item)
->>>>>>> 6c99236a
+        public override void ScrollIntoView(int index)
         {
             Virtualizer?.ScrollIntoView(index);
         }
