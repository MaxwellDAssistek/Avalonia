--- conflicted
+++ resolved
@@ -1,7 +1,9 @@
 // Copyright (c) The Avalonia Project. All rights reserved.
 // Licensed under the MIT license. See licence.md file in the project root for full license information.
 
+using System;
 using Avalonia.Data;
+using Avalonia.Interactivity;
 
 namespace Avalonia.Controls.Primitives
 {
@@ -49,13 +51,7 @@
 
         public ToggleButton()
         {
-<<<<<<< HEAD
             UpdatePseudoClasses(IsChecked);
-=======
-            PseudoClass<ToggleButton, bool?>(IsCheckedProperty, c => c == true, ":checked");
-            PseudoClass<ToggleButton, bool?>(IsCheckedProperty, c => c == false, ":unchecked");
-            PseudoClass<ToggleButton, bool?>(IsCheckedProperty, c => c == null, ":indeterminate");
-
             IsCheckedProperty.Changed.AddClassHandler<ToggleButton>((x, e) => x.OnIsCheckedChanged(e));
         }
 
@@ -84,7 +80,6 @@
         {
             add => AddHandler(IndeterminateEvent, value);
             remove => RemoveHandler(IndeterminateEvent, value);
->>>>>>> a2307244
         }
 
         /// <summary>
@@ -92,17 +87,12 @@
         /// </summary>
         public bool? IsChecked
         {
-<<<<<<< HEAD
-            get { return _isChecked; }
+            get => _isChecked;
             set 
             { 
                 SetAndRaise(IsCheckedProperty, ref _isChecked, value);
                 UpdatePseudoClasses(value);
             }
-=======
-            get => _isChecked;
-            set => SetAndRaise(IsCheckedProperty, ref _isChecked, value);
->>>>>>> a2307244
         }
 
         /// <summary>
