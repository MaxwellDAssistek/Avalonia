<<<<<<< HEAD
=======
using Avalonia.Collections;
>>>>>>> 2d03f508
using Avalonia.Controls.Presenters;
using Avalonia.LogicalTree;

namespace Avalonia.Controls.Primitives
{
    /// <summary>
    /// Represents a <see cref="SelectingItemsControl"/> with a related header.
    /// </summary>
    public class HeaderedSelectingItemsControl : SelectingItemsControl, IContentPresenterHost
    {
        /// <summary>
        /// Defines the <see cref="Header"/> property.
        /// </summary>
        public static readonly StyledProperty<object?> HeaderProperty =
            HeaderedContentControl.HeaderProperty.AddOwner<HeaderedSelectingItemsControl>();

        private ILogical _headerChild;

        /// <summary>
        /// Gets or sets the content of the control's header.
        /// </summary>
        public object? Header
        {
            get { return GetValue(HeaderProperty); }
            set { SetValue(HeaderProperty, value); }
        }

        /// <summary>
        /// Gets the header presenter from the control's template.
        /// </summary>
        public IContentPresenter? HeaderPresenter
        {
            get;
            private set;
        }

        void IContentPresenterHost.RegisterContentPresenter(IContentPresenter presenter)
        {
            RegisterContentPresenter(presenter);
        }

        void IContentPresenterHost.RegisterLogicalChild(IContentPresenter presenter, ILogical child)
        {
            RegisterLogicalChild(presenter, child);
        }

        protected override void OnPropertyChanged<T>(AvaloniaPropertyChangedEventArgs<T> change)
        {
            base.OnPropertyChanged(change);

            if (change.Property == HeaderProperty)
                SetHeaderChild(change.NewValue.GetValueOrDefault<ILogical>());
        }

        /// <summary>
        /// Called when an <see cref="IContentPresenter"/> is registered with the control.
        /// </summary>
        /// <param name="presenter">The presenter.</param>
        protected virtual void RegisterContentPresenter(IContentPresenter presenter)
        {
            if (presenter.Name == "PART_HeaderPresenter")
                HeaderPresenter = presenter;
        }

        /// <summary>
        /// Called when a registered <see cref="IContentPresenter"/>'s logical child changes.
        /// </summary>
        /// <param name="presenter">The presenter.</param>
        /// <param name="child">The new logical child.</param>
        protected virtual void RegisterLogicalChild(IContentPresenter presenter, ILogical child)
        {
            if (presenter == HeaderPresenter)
                SetHeaderChild(child);
        }

        private void SetHeaderChild(ILogical? child)
        {
            if (_headerChild != child)
            {
                if (_headerChild is not null)
                    LogicalChildren.Remove(_headerChild);
                _headerChild = child;
                if (_headerChild is not null)
                    LogicalChildren.Add(_headerChild);
            }
        }
    }
}<|MERGE_RESOLUTION|>--- conflicted
+++ resolved
@@ -1,7 +1,4 @@
-<<<<<<< HEAD
-=======
 using Avalonia.Collections;
->>>>>>> 2d03f508
 using Avalonia.Controls.Presenters;
 using Avalonia.LogicalTree;
 
@@ -18,7 +15,7 @@
         public static readonly StyledProperty<object?> HeaderProperty =
             HeaderedContentControl.HeaderProperty.AddOwner<HeaderedSelectingItemsControl>();
 
-        private ILogical _headerChild;
+        private ILogical? _headerChild;
 
         /// <summary>
         /// Gets or sets the content of the control's header.
@@ -43,7 +40,7 @@
             RegisterContentPresenter(presenter);
         }
 
-        void IContentPresenterHost.RegisterLogicalChild(IContentPresenter presenter, ILogical child)
+        void IContentPresenterHost.RegisterLogicalChild(IContentPresenter presenter, ILogical? child)
         {
             RegisterLogicalChild(presenter, child);
         }
@@ -71,7 +68,7 @@
         /// </summary>
         /// <param name="presenter">The presenter.</param>
         /// <param name="child">The new logical child.</param>
-        protected virtual void RegisterLogicalChild(IContentPresenter presenter, ILogical child)
+        protected virtual void RegisterLogicalChild(IContentPresenter presenter, ILogical? child)
         {
             if (presenter == HeaderPresenter)
                 SetHeaderChild(child);
