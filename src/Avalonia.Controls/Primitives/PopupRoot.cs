// Copyright (c) The Avalonia Project. All rights reserved.
// Licensed under the MIT license. See licence.md file in the project root for full license information.

using System;
using Avalonia.Controls.Platform;
using Avalonia.Controls.Presenters;
using Avalonia.Interactivity;
using Avalonia.Layout;
using Avalonia.Media;
using Avalonia.Platform;
using Avalonia.VisualTree;

namespace Avalonia.Controls.Primitives
{
    /// <summary>
    /// The root window of a <see cref="Popup"/>.
    /// </summary>
    public class PopupRoot : WindowBase, IInteractive, IHostedVisualTreeRoot, IDisposable
    {
        private IDisposable _presenterSubscription;

        /// <summary>
        /// Initializes static members of the <see cref="PopupRoot"/> class.
        /// </summary>
        static PopupRoot()
        {
            BackgroundProperty.OverrideDefaultValue(typeof(PopupRoot), Brushes.White);
        }

        /// <summary>
        /// Initializes a new instance of the <see cref="PopupRoot"/> class.
        /// </summary>
        public PopupRoot()
            : this(null)
        {
        }

        /// <summary>
        /// Initializes a new instance of the <see cref="PopupRoot"/> class.
        /// </summary>
        /// <param name="dependencyResolver">
        /// The dependency resolver to use. If null the default dependency resolver will be used.
        /// </param>
        public PopupRoot(IAvaloniaDependencyResolver dependencyResolver)
            : base(PlatformManager.CreatePopup(), dependencyResolver)
        {
        }

        /// <summary>
        /// Gets the platform-specific window implementation.
        /// </summary>
        public new IPopupImpl PlatformImpl => (IPopupImpl)base.PlatformImpl;

        /// <summary>
        /// Gets the parent control in the event route.
        /// </summary>
        /// <remarks>
        /// Popup events are passed to their parent window. This facilitates this.
        /// </remarks>
        IInteractive IInteractive.InteractiveParent => Parent;

        /// <summary>
        /// Gets the control that is hosting the popup root.
        /// </summary>
        IVisual IHostedVisualTreeRoot.Host => Parent;

        /// <inheritdoc/>
        public void Dispose()
        {
            this.PlatformImpl.Dispose();
        }

<<<<<<< HEAD
        /// <summary>
        /// Hides the popup.
        /// </summary>
        public void Hide()
        {
            PlatformImpl.Hide();
            IsVisible = false;
        }

        /// <summary>
        /// Shows the popup.
        /// </summary>
        public void Show()
        {
            EnsureInitialized();
            PlatformImpl.Show();
            IsVisible = true;
            LayoutManager.Instance.ExecuteInitialLayoutPass(this);
        }

=======
>>>>>>> ea8ac9c4
        /// <inheritdoc/>
        protected override void OnTemplateApplied(TemplateAppliedEventArgs e)
        {
            base.OnTemplateApplied(e);

            if (Parent?.TemplatedParent != null)
            {
                if (_presenterSubscription != null)
                {
                    _presenterSubscription.Dispose();
                    _presenterSubscription = null;
                }

                Presenter?.ApplyTemplate();
                Presenter?.GetObservable(ContentPresenter.ChildProperty)
                    .Subscribe(SetTemplatedParentAndApplyChildTemplates);
            }
        }

        private void SetTemplatedParentAndApplyChildTemplates(IControl control)
        {
            var templatedParent = Parent.TemplatedParent;

            if (control.TemplatedParent == null)
            {
                control.SetValue(TemplatedParentProperty, templatedParent);
            }

            control.ApplyTemplate();

            if (!(control is IPresenter) && control.TemplatedParent == templatedParent)
            {
                foreach (IControl child in control.GetVisualChildren())
                {
                    SetTemplatedParentAndApplyChildTemplates(child);
                }
            }
        }
    }
}<|MERGE_RESOLUTION|>--- conflicted
+++ resolved
@@ -70,29 +70,6 @@
             this.PlatformImpl.Dispose();
         }
 
-<<<<<<< HEAD
-        /// <summary>
-        /// Hides the popup.
-        /// </summary>
-        public void Hide()
-        {
-            PlatformImpl.Hide();
-            IsVisible = false;
-        }
-
-        /// <summary>
-        /// Shows the popup.
-        /// </summary>
-        public void Show()
-        {
-            EnsureInitialized();
-            PlatformImpl.Show();
-            IsVisible = true;
-            LayoutManager.Instance.ExecuteInitialLayoutPass(this);
-        }
-
-=======
->>>>>>> ea8ac9c4
         /// <inheritdoc/>
         protected override void OnTemplateApplied(TemplateAppliedEventArgs e)
         {
