<<<<<<< HEAD
using System;
using Avalonia.Cairo.Media.Imaging;
using Avalonia.Media;
using Avalonia.Platform;
using Avalonia.Rendering.Utilities;
using Gdk;
=======
>>>>>>> 3082bda4
using Avalonia.Media;
using Avalonia.Platform;
using Avalonia.Rendering.Utilities;
using global::Cairo;

namespace Avalonia.Cairo.Media
{
<<<<<<< HEAD
	public class ImageBrushImpl : BrushImpl
	{
=======
    public class ImageBrushImpl : BrushImpl
    {
>>>>>>> 3082bda4
        public ImageBrushImpl(
            ITileBrush brush,
            IBitmapImpl bitmap,
            Size targetSize)
        {
            var calc = new TileBrushCalculator(brush, new Size(bitmap.PixelWidth, bitmap.PixelHeight), targetSize);

            using (var intermediate = new ImageSurface(Format.ARGB32, (int)calc.IntermediateSize.Width, (int)calc.IntermediateSize.Height))
            {
                using (var context = new RenderTarget(intermediate).CreateDrawingContext(null))
                {
                    var rect = new Rect(0, 0, bitmap.PixelWidth, bitmap.PixelHeight);

                    context.Clear(Colors.Transparent);
                    context.PushClip(calc.IntermediateClip);
                    context.Transform = calc.IntermediateTransform;
                    context.DrawImage(bitmap, 1, rect, rect);
                    context.PopClip();
                }

                var result = new SurfacePattern(intermediate);

                if ((brush.TileMode & TileMode.FlipXY) != 0)
                {
                    // TODO: Currently always FlipXY as that's all cairo supports natively. 
                    // Support separate FlipX and FlipY by drawing flipped images to intermediate
                    // surface.
                    result.Extend = Extend.Reflect;
                }
                else
                {
                    result.Extend = Extend.Repeat;
                }

                if (brush.TileMode != TileMode.None)
                {
                    var matrix = result.Matrix;
                    matrix.InitTranslate(-calc.DestinationRect.X, -calc.DestinationRect.Y);
                    result.Matrix = matrix;
                }

                PlatformBrush = result;
            }
        }
    }
}
<|MERGE_RESOLUTION|>--- conflicted
+++ resolved
@@ -1,12 +1,3 @@
-<<<<<<< HEAD
-using System;
-using Avalonia.Cairo.Media.Imaging;
-using Avalonia.Media;
-using Avalonia.Platform;
-using Avalonia.Rendering.Utilities;
-using Gdk;
-=======
->>>>>>> 3082bda4
 using Avalonia.Media;
 using Avalonia.Platform;
 using Avalonia.Rendering.Utilities;
@@ -14,13 +5,8 @@
 
 namespace Avalonia.Cairo.Media
 {
-<<<<<<< HEAD
-	public class ImageBrushImpl : BrushImpl
-	{
-=======
     public class ImageBrushImpl : BrushImpl
     {
->>>>>>> 3082bda4
         public ImageBrushImpl(
             ITileBrush brush,
             IBitmapImpl bitmap,
