// Copyright (c) The Avalonia Project. All rights reserved.
// Licensed under the MIT license. See licence.md file in the project root for full license information.

using System;
using Avalonia.Media;
using Avalonia.Platform;
using System.Collections.Generic;

namespace Avalonia.Cairo.Media
{
    using Cairo = global::Cairo;

    public class StreamGeometryImpl : IStreamGeometryImpl
    {
        public StreamGeometryImpl()
        {
            _impl = new StreamGeometryContextImpl(this, null);
        }

        public StreamGeometryImpl(StreamGeometryContextImpl impl)
        {
            _impl = impl;
        }

        public Rect Bounds
        {
			get { return _impl.Bounds; }
		} 

		public Cairo.Path Path 
		{
			get { return _impl.Path; }
		}

        private readonly StreamGeometryContextImpl _impl;

        private Matrix _transform = Matrix.Identity;

        public Matrix Transform
        {
            get { return _transform; }
            private set { _transform = value; }
        }

        public FillRule FillRule { get; set; }

        public IStreamGeometryImpl Clone()
		{
			return new StreamGeometryImpl(_impl);
        }

        public Rect GetRenderBounds(double strokeThickness)
        {
            // TODO: Calculate properly.
<<<<<<< HEAD
			return Bounds.TransformToAABB(Transform).Inflate(strokeThickness);
=======
            return Bounds.TransformToAABB(Transform).Inflate(strokeThickness);
>>>>>>> efce48b6
        }

        public IStreamGeometryContextImpl Open()
        {
            return _impl;
        }

        public bool FillContains(Point point)
        {
            return _impl.FillContains(point);
        }

        public IGeometryImpl Intersect(IGeometryImpl geometry)
        {
            throw new NotImplementedException();
        }

        public bool StrokeContains(Pen pen, Point point)
        {
            return _impl.StrokeContains(pen, point);
        }

        /// <inheritdoc/>
        public IGeometryImpl WithTransform(Matrix transform)
        {
            var result = (StreamGeometryImpl)Clone();
            result.Transform = transform;
            return result;
        }
    }
}<|MERGE_RESOLUTION|>--- conflicted
+++ resolved
@@ -52,11 +52,7 @@
         public Rect GetRenderBounds(double strokeThickness)
         {
             // TODO: Calculate properly.
-<<<<<<< HEAD
-			return Bounds.TransformToAABB(Transform).Inflate(strokeThickness);
-=======
             return Bounds.TransformToAABB(Transform).Inflate(strokeThickness);
->>>>>>> efce48b6
         }
 
         public IStreamGeometryContextImpl Open()
