--- conflicted
+++ resolved
@@ -900,8 +900,6 @@
         }
 
         [Fact]
-<<<<<<< HEAD
-=======
         public void SelectRangeRegressionTest()
         {
             RunOnUIThread.Execute(() =>
@@ -934,7 +932,6 @@
         }
 
         [Fact]
->>>>>>> 04f8516c
         public void Selecting_Item_Raises_SelectionChanged()
         {
             var target = new SelectionModel();
@@ -1429,7 +1426,48 @@
         }
 
         [Fact]
-<<<<<<< HEAD
+        public void Raises_SelectionChanged_With_No_Source()
+        {
+            var target = new SelectionModel();
+            var raised = 0;
+
+            target.SelectionChanged += (s, e) =>
+            {
+                Assert.Empty(e.DeselectedIndices);
+                Assert.Empty(e.DeselectedItems);
+                Assert.Equal(new[] { new IndexPath(1) }, e.SelectedIndices);
+                Assert.Empty(e.SelectedItems);
+                ++raised;
+            };
+
+            target.Select(1);
+
+            Assert.Equal(new[] { new IndexPath(1) }, target.SelectedIndices);
+            Assert.Empty(target.SelectedItems);
+        }
+
+        [Fact]
+        public void Raises_SelectionChanged_With_Items_After_Source_Is_Set()
+        {
+            var target = new SelectionModel();
+            var raised = 0;
+
+            target.Select(1);
+            target.SelectionChanged += (s, e) =>
+            {
+                Assert.Empty(e.DeselectedIndices);
+                Assert.Empty(e.DeselectedItems);
+                Assert.Equal(new[] { new IndexPath(1) }, e.SelectedIndices);
+                Assert.Equal(new[] { "bar" }, e.SelectedItems);
+                ++raised;
+            };
+
+            target.Source = new[] { "foo", "bar", "baz" };
+
+            Assert.Equal(1, raised);
+        }
+
+        [Fact]
         public void RetainSelectionOnReset_Retains_Selection_On_Reset()
         {
             var data = new ResettingList<string> { "foo", "bar", "baz" };
@@ -1493,27 +1531,15 @@
 
             target.SelectRange(new IndexPath(1), new IndexPath(2));
 
-=======
-        public void Raises_SelectionChanged_With_No_Source()
-        {
-            var target = new SelectionModel();
-            var raised = 0;
-
->>>>>>> 04f8516c
             target.SelectionChanged += (s, e) =>
             {
                 Assert.Empty(e.DeselectedIndices);
                 Assert.Empty(e.DeselectedItems);
-<<<<<<< HEAD
                 Assert.Empty(e.SelectedIndices);
-=======
-                Assert.Equal(new[] { new IndexPath(1) }, e.SelectedIndices);
->>>>>>> 04f8516c
                 Assert.Empty(e.SelectedItems);
                 ++raised;
             };
 
-<<<<<<< HEAD
             data.Reset();
 
             Assert.Equal(1, raised);
@@ -1538,34 +1564,10 @@
             };
 
             data.Reset(new[] { "foo", "baz" });
-=======
-            target.Select(1);
-
-            Assert.Equal(new[] { new IndexPath(1) }, target.SelectedIndices);
-            Assert.Empty(target.SelectedItems);
-        }
-
-        [Fact]
-        public void Raises_SelectionChanged_With_Items_After_Source_Is_Set()
-        {
-            var target = new SelectionModel();
-            var raised = 0;
-
-            target.Select(1);
-            target.SelectionChanged += (s, e) =>
-            {
-                Assert.Empty(e.DeselectedIndices);
-                Assert.Empty(e.DeselectedItems);
-                Assert.Equal(new[] { new IndexPath(1) }, e.SelectedIndices);
-                Assert.Equal(new[] { "bar" }, e.SelectedItems);
-                ++raised;
-            };
-
-            target.Source = new[] { "foo", "bar", "baz" };
->>>>>>> 04f8516c
 
             Assert.Equal(1, raised);
         }
+
 
         private int GetSubscriberCount(AvaloniaList<object> list)
         {
