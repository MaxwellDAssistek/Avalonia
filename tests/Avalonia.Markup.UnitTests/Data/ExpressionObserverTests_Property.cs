--- conflicted
+++ resolved
@@ -67,109 +67,77 @@
         }
 
         [Fact]
-<<<<<<< HEAD
-        public async void Should_Return_BindingNotification_Error_For_Root_Null()
-=======
-        public async Task Should_Return_UnsetValue_For_Root_Null()
->>>>>>> 8bf9b58e
+        public async Task Should_Return_BindingNotification_Error_For_Root_Null()
         {
             var data = new Class3 { Foo = "foo" };
             var target = new ExpressionObserver(default(object), "Foo");
             var result = await target.Take(1);
 
-<<<<<<< HEAD
             Assert.Equal(
                 new BindingNotification(
                         new MarkupBindingChainException("Null value", "Foo", string.Empty),
                         BindingErrorType.Error,
                         AvaloniaProperty.UnsetValue),
                 result);
-        }
-
-        [Fact]
-        public async void Should_Return_BindingNotification_Error_For_Root_UnsetValue()
-=======
-            Assert.Equal(AvaloniaProperty.UnsetValue, result);
-
-            GC.KeepAlive(data);
-        }
-
-        [Fact]
-        public async Task Should_Return_UnsetValue_For_Root_UnsetValue()
->>>>>>> 8bf9b58e
+
+            GC.KeepAlive(data);
+        }
+
+        [Fact]
+        public async Task Should_Return_BindingNotification_Error_For_Root_UnsetValue()
         {
             var data = new Class3 { Foo = "foo" };
             var target = new ExpressionObserver(AvaloniaProperty.UnsetValue, "Foo");
             var result = await target.Take(1);
 
-<<<<<<< HEAD
             Assert.Equal(
                 new BindingNotification(
                         new MarkupBindingChainException("Null value", "Foo", string.Empty),
                         BindingErrorType.Error,
                         AvaloniaProperty.UnsetValue),
                 result);
-        }
-
-        [Fact]
-        public async void Should_Return_BindingNotification_Error_For_Observable_Root_Null()
-=======
-            Assert.Equal(AvaloniaProperty.UnsetValue, result);
-
-            GC.KeepAlive(data);
-        }
-
-        [Fact]
-        public async Task Should_Return_UnsetValue_For_Observable_Root_Null()
->>>>>>> 8bf9b58e
+
+            GC.KeepAlive(data);
+        }
+
+        [Fact]
+        public async Task Should_Return_BindingNotification_Error_For_Observable_Root_Null()
         {
             var data = new Class3 { Foo = "foo" };
             var target = new ExpressionObserver(Observable.Return(default(object)), "Foo");
             var result = await target.Take(1);
 
-<<<<<<< HEAD
             Assert.Equal(
                 new BindingNotification(
                         new MarkupBindingChainException("Null value", "Foo", string.Empty),
                         BindingErrorType.Error,
                         AvaloniaProperty.UnsetValue),
                 result);
+
+            GC.KeepAlive(data);
         }
 
         [Fact]
         public async void Should_Return_BindingNotification_Error_For_Observable_Root_UnsetValue()
-=======
-            Assert.Equal(AvaloniaProperty.UnsetValue, result);
-
-            GC.KeepAlive(data);
-        }
-
-        [Fact]
-        public async Task Should_Return_UnsetValue_For_Observable_Root_UnsetValue()
->>>>>>> 8bf9b58e
         {
             var data = new Class3 { Foo = "foo" };
             var target = new ExpressionObserver(Observable.Return(AvaloniaProperty.UnsetValue), "Foo");
             var result = await target.Take(1);
 
-<<<<<<< HEAD
             Assert.Equal(
                 new BindingNotification(
                         new MarkupBindingChainException("Null value", "Foo", string.Empty),
                         BindingErrorType.Error,
                         AvaloniaProperty.UnsetValue),
                 result);
-=======
-            Assert.Equal(AvaloniaProperty.UnsetValue, result);
-
-            GC.KeepAlive(data);
->>>>>>> 8bf9b58e
+
+            GC.KeepAlive(data);
         }
 
         [Fact]
         public async Task Should_Get_Simple_Property_Chain()
         {
-            var data = new { Foo = new { Bar = new { Baz = "baz" } }  };
+            var data = new { Foo = new { Bar = new { Baz = "baz" } } };
             var target = new ExpressionObserver(data, "Foo.Bar.Baz");
             var result = await target.Take(1);
 
@@ -267,7 +235,7 @@
             var target = new ExpressionObserver(data, "Bar");
             var result = new List<object>();
 
-            var sub = target.Subscribe(x => result.Add(x));            
+            var sub = target.Subscribe(x => result.Add(x));
 
             Assert.Equal(new[] { "foo" }, result);
 
@@ -357,7 +325,7 @@
             data.Next = old;
 
             Assert.Equal(
-                new object[] 
+                new object[]
                 {
                     "bar",
                     new BindingNotification(
@@ -365,7 +333,7 @@
                         BindingErrorType.Error,
                         AvaloniaProperty.UnsetValue),
                     "bar"
-                }, 
+                },
                 result);
 
             sub.Dispose();
@@ -525,7 +493,7 @@
         [Fact]
         public void SetValue_Should_Return_False_For_Missing_Property()
         {
-            var data = new Class1 { Next = new WithoutBar()};
+            var data = new Class1 { Next = new WithoutBar() };
             var target = new ExpressionObserver(data, "Next.Bar");
 
             using (target.Subscribe(_ => { }))
@@ -597,7 +565,7 @@
             update.OnNext(Unit.Default);
 
             Assert.Equal(
-                new object[] 
+                new object[]
                 {
                     "foo",
                     "bar",
@@ -605,7 +573,7 @@
                         new MarkupBindingChainException("Null value", "Foo", string.Empty),
                         BindingErrorType.Error,
                         AvaloniaProperty.UnsetValue)
-                }, 
+                },
                 result);
 
             Assert.Equal(0, first.PropertyChangedSubscriptionCount);
